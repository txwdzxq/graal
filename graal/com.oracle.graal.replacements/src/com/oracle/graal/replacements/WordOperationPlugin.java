/*
 * Copyright (c) 2015, Oracle and/or its affiliates. All rights reserved.
 * DO NOT ALTER OR REMOVE COPYRIGHT NOTICES OR THIS FILE HEADER.
 *
 * This code is free software; you can redistribute it and/or modify it
 * under the terms of the GNU General Public License version 2 only, as
 * published by the Free Software Foundation.
 *
 * This code is distributed in the hope that it will be useful, but WITHOUT
 * ANY WARRANTY; without even the implied warranty of MERCHANTABILITY or
 * FITNESS FOR A PARTICULAR PURPOSE.  See the GNU General Public License
 * version 2 for more details (a copy is included in the LICENSE file that
 * accompanied this code).
 *
 * You should have received a copy of the GNU General Public License version
 * 2 along with this work; if not, write to the Free Software Foundation,
 * Inc., 51 Franklin St, Fifth Floor, Boston, MA 02110-1301 USA.
 *
 * Please contact Oracle, 500 Oracle Parkway, Redwood Shores, CA 94065 USA
 * or visit www.oracle.com if you need additional information or have any
 * questions.
 */
package com.oracle.graal.replacements;

import static com.oracle.graal.nodes.ConstantNode.forInt;
import static com.oracle.graal.nodes.ConstantNode.forIntegerKind;
import static jdk.vm.ci.meta.LocationIdentity.any;

import java.lang.reflect.Constructor;

import com.oracle.graal.api.replacements.SnippetReflectionProvider;
import com.oracle.graal.compiler.common.calc.Condition;
import com.oracle.graal.compiler.common.type.Stamp;
import com.oracle.graal.compiler.common.type.StampFactory;
import com.oracle.graal.compiler.common.type.StampPair;
import com.oracle.graal.compiler.common.type.TypeReference;
import com.oracle.graal.nodes.ConstantNode;
import com.oracle.graal.nodes.Invoke;
import com.oracle.graal.nodes.ValueNode;
import com.oracle.graal.nodes.calc.CompareNode;
import com.oracle.graal.nodes.calc.ConditionalNode;
import com.oracle.graal.nodes.calc.IntegerBelowNode;
import com.oracle.graal.nodes.calc.IntegerEqualsNode;
import com.oracle.graal.nodes.calc.IntegerLessThanNode;
import com.oracle.graal.nodes.calc.NarrowNode;
import com.oracle.graal.nodes.calc.SignExtendNode;
import com.oracle.graal.nodes.calc.XorNode;
import com.oracle.graal.nodes.calc.ZeroExtendNode;
import com.oracle.graal.nodes.extended.JavaReadNode;
import com.oracle.graal.nodes.extended.JavaWriteNode;
import com.oracle.graal.nodes.graphbuilderconf.GraphBuilderContext;
import com.oracle.graal.nodes.graphbuilderconf.InlineInvokePlugin;
import com.oracle.graal.nodes.graphbuilderconf.NodePlugin;
import com.oracle.graal.nodes.graphbuilderconf.TypePlugin;
import com.oracle.graal.nodes.java.LoadFieldNode;
import com.oracle.graal.nodes.java.LoadIndexedNode;
import com.oracle.graal.nodes.java.StoreIndexedNode;
import com.oracle.graal.nodes.memory.HeapAccess.BarrierType;
import com.oracle.graal.nodes.memory.address.AddressNode;
import com.oracle.graal.nodes.memory.address.OffsetAddressNode;
import com.oracle.graal.nodes.type.StampTool;
import com.oracle.graal.word.Word;
import com.oracle.graal.word.Word.Opcode;
import com.oracle.graal.word.Word.Operation;
import com.oracle.graal.word.WordTypes;
import com.oracle.graal.word.nodes.WordCastNode;

import jdk.vm.ci.common.JVMCIError;
import jdk.vm.ci.meta.JavaKind;
import jdk.vm.ci.meta.JavaType;
import jdk.vm.ci.meta.JavaTypeProfile;
import jdk.vm.ci.meta.LocationIdentity;
import jdk.vm.ci.meta.ResolvedJavaField;
import jdk.vm.ci.meta.ResolvedJavaMethod;
import jdk.vm.ci.meta.ResolvedJavaType;

/**
 * A plugin for calls to {@linkplain Operation word operations}, as well as all other nodes that
 * need special handling for {@link Word} types.
 */
public class WordOperationPlugin implements NodePlugin, TypePlugin, InlineInvokePlugin {
    protected final WordTypes wordTypes;
    protected final JavaKind wordKind;
    protected final SnippetReflectionProvider snippetReflection;

    public WordOperationPlugin(SnippetReflectionProvider snippetReflection, WordTypes wordTypes) {
        this.snippetReflection = snippetReflection;
        this.wordTypes = wordTypes;
        this.wordKind = wordTypes.getWordKind();
    }

    @Override
    public boolean canChangeStackKind(GraphBuilderContext b) {
        return true;
    }

    /**
     * Processes a call to a method if it is annotated with {@link Operation} by adding nodes to the
     * graph being built that implement the denoted operation.
     *
     * @return {@code true} iff {@code method} is annotated with {@link Operation} (and was thus
     *         processed by this method)
     */
    @Override
    public boolean handleInvoke(GraphBuilderContext b, ResolvedJavaMethod method, ValueNode[] args) {
        if (!wordTypes.isWordOperation(method)) {
            return false;
        }
        processWordOperation(b, args, wordTypes.getWordOperation(method, b.getMethod().getDeclaringClass()));
        return true;
    }

    @Override
<<<<<<< HEAD
    public ValueNode interceptParameter(GraphBuilderContext b, int index, StampPair stamp) {
        ResolvedJavaType type = StampTool.typeOrNull(stamp.getTrustedStamp());
        if (wordTypes.isWord(type)) {
            return new ParameterNode(index, StampPair.createSingle(wordTypes.getWordStamp(type)));
=======
    public StampPair interceptType(boolean parsingIntrinsic, JavaType declaredType, boolean nonNull) {
        Stamp wordStamp = null;
        if (declaredType instanceof ResolvedJavaType) {
            ResolvedJavaType resolved = (ResolvedJavaType) declaredType;
            if (wordTypes.isWord(resolved)) {
                wordStamp = wordTypes.getWordStamp(resolved);
            } else if (resolved.isArray() && wordTypes.isWord(resolved.getElementalType())) {
                TypeReference trusted = TypeReference.createTrustedWithoutAssumptions(resolved);
                wordStamp = StampFactory.object(trusted, nonNull);
            }
        }
        if (wordStamp != null) {
            return StampPair.createSingle(wordStamp);
        } else {
            return null;
>>>>>>> 2a42e630
        }
    }

    @Override
    public void notifyNotInlined(GraphBuilderContext b, ResolvedJavaMethod method, Invoke invoke) {
        if (wordTypes.isWord(invoke.asNode())) {
            invoke.asNode().setStamp(wordTypes.getWordStamp(StampTool.typeOrNull(invoke.asNode())));
        }
    }

    @Override
    public boolean handleLoadField(GraphBuilderContext b, ValueNode receiver, ResolvedJavaField field) {
        StampPair wordStamp = interceptType(b.parsingIntrinsic(), field.getType(), false);
        if (wordStamp != null) {
            LoadFieldNode loadFieldNode = LoadFieldNode.createOverrideStamp(wordStamp, receiver, field);
            b.addPush(field.getJavaKind(), loadFieldNode);
            return true;
        }
        return false;
    }

    @Override
    public boolean handleLoadStaticField(GraphBuilderContext b, ResolvedJavaField staticField) {
        return handleLoadField(b, null, staticField);
    }

    @Override
    public boolean handleLoadIndexed(GraphBuilderContext b, ValueNode array, ValueNode index, JavaKind elementKind) {
        ResolvedJavaType arrayType = StampTool.typeOrNull(array);
        /*
         * There are cases where the array does not have a known type yet, i.e., the type is null.
         * In that case we assume it is not a word type.
         */
        if (arrayType != null && wordTypes.isWord(arrayType.getComponentType())) {
            assert elementKind == JavaKind.Object;
            b.addPush(elementKind, createLoadIndexedNode(array, index));
            return true;
        }
        return false;
    }

    protected LoadIndexedNode createLoadIndexedNode(ValueNode array, ValueNode index) {
        return new LoadIndexedNode(null, array, index, wordTypes.getWordKind());
    }

    @Override
    public boolean handleStoreIndexed(GraphBuilderContext b, ValueNode array, ValueNode index, JavaKind elementKind, ValueNode value) {
        ResolvedJavaType arrayType = StampTool.typeOrNull(array);
        if (arrayType != null && wordTypes.isWord(arrayType.getComponentType())) {
            assert elementKind == JavaKind.Object;
            if (value.getStackKind() != wordTypes.getWordKind()) {
                throw b.bailout("Cannot store a non-word value into a word array: " + arrayType.toJavaName(true));
            }
            b.add(createStoreIndexedNode(array, index, value));
            return true;
        }
        if (elementKind == JavaKind.Object && value.getStackKind() == wordTypes.getWordKind()) {
            throw b.bailout("Cannot store a word value into a non-word array: " + arrayType.toJavaName(true));
        }
        return false;
    }

    protected StoreIndexedNode createStoreIndexedNode(ValueNode array, ValueNode index, ValueNode value) {
        return new StoreIndexedNode(array, index, wordTypes.getWordKind(), value);
    }

    @Override
    public boolean handleCheckCast(GraphBuilderContext b, ValueNode object, ResolvedJavaType type, JavaTypeProfile profile) {
        if (!wordTypes.isWord(type)) {
            if (object.getStackKind() != JavaKind.Object) {
                throw b.bailout("Cannot cast a word value to a non-word type: " + type.toJavaName(true));
            }
            return false;
        }

        if (object.getStackKind() != wordTypes.getWordKind()) {
            throw b.bailout("Cannot cast a non-word value to a word type: " + type.toJavaName(true));
        }
        b.push(JavaKind.Object, object);
        return true;
    }

    @Override
    public boolean handleInstanceOf(GraphBuilderContext b, ValueNode object, ResolvedJavaType type, JavaTypeProfile profile) {
        if (wordTypes.isWord(type)) {
            throw b.bailout("Cannot use instanceof for word a type: " + type.toJavaName(true));
        } else if (object.getStackKind() != JavaKind.Object) {
            throw b.bailout("Cannot use instanceof on a word value: " + type.toJavaName(true));
        }
        return false;
    }

    protected void processWordOperation(GraphBuilderContext b, ValueNode[] args, ResolvedJavaMethod wordMethod) throws JVMCIError {
        Operation operation = wordMethod.getAnnotation(Word.Operation.class);
        JavaKind returnKind = wordMethod.getSignature().getReturnKind();
        switch (operation.opcode()) {
            case NODE_CLASS:
                assert args.length == 2;
                ValueNode left = args[0];
                ValueNode right = operation.rightOperandIsInt() ? toUnsigned(b, args[1], JavaKind.Int) : fromSigned(b, args[1]);

                b.addPush(returnKind, createBinaryNodeInstance(operation.node(), left, right));
                break;

            case COMPARISON:
                assert args.length == 2;
                b.push(returnKind, comparisonOp(b, operation.condition(), args[0], fromSigned(b, args[1])));
                break;

            case NOT:
                assert args.length == 1;
                b.addPush(returnKind, new XorNode(args[0], b.add(forIntegerKind(wordKind, -1))));
                break;

            case READ_POINTER:
            case READ_OBJECT:
            case READ_BARRIERED: {
                assert args.length == 2 || args.length == 3;
                JavaKind readKind = wordTypes.asKind(wordMethod.getSignature().getReturnType(wordMethod.getDeclaringClass()));
                AddressNode address = makeAddress(b, args[0], args[1]);
                LocationIdentity location;
                if (args.length == 2) {
                    location = any();
                } else {
                    assert args[2].isConstant();
                    location = snippetReflection.asObject(LocationIdentity.class, args[2].asJavaConstant());
                }
                b.push(returnKind, readOp(b, readKind, address, location, operation.opcode()));
                break;
            }
            case READ_HEAP: {
                assert args.length == 3;
                JavaKind readKind = wordTypes.asKind(wordMethod.getSignature().getReturnType(wordMethod.getDeclaringClass()));
                AddressNode address = makeAddress(b, args[0], args[1]);
                BarrierType barrierType = snippetReflection.asObject(BarrierType.class, args[2].asJavaConstant());
                b.push(returnKind, readOp(b, readKind, address, any(), barrierType, true));
                break;
            }
            case WRITE_POINTER:
            case WRITE_OBJECT:
            case WRITE_BARRIERED:
            case INITIALIZE: {
                assert args.length == 3 || args.length == 4;
                JavaKind writeKind = wordTypes.asKind(wordMethod.getSignature().getParameterType(wordMethod.isStatic() ? 2 : 1, wordMethod.getDeclaringClass()));
                AddressNode address = makeAddress(b, args[0], args[1]);
                LocationIdentity location;
                if (args.length == 3) {
                    location = any();
                } else {
                    assert args[3].isConstant();
                    location = snippetReflection.asObject(LocationIdentity.class, args[3].asJavaConstant());
                }
                writeOp(b, writeKind, address, location, args[2], operation.opcode());
                break;
            }
            case ZERO:
                assert args.length == 0;
                b.addPush(returnKind, forIntegerKind(wordKind, 0L));
                break;

            case FROM_UNSIGNED:
                assert args.length == 1;
                b.push(returnKind, fromUnsigned(b, args[0]));
                break;

            case FROM_SIGNED:
                assert args.length == 1;
                b.push(returnKind, fromSigned(b, args[0]));
                break;

            case TO_RAW_VALUE:
                assert args.length == 1;
                b.push(returnKind, toUnsigned(b, args[0], JavaKind.Long));
                break;

            case OBJECT_TO_TRACKED:
                assert args.length == 1;
                WordCastNode objectToTracked = b.add(WordCastNode.objectToTrackedPointer(args[0], wordKind));
                b.push(returnKind, objectToTracked);
                break;

            case OBJECT_TO_UNTRACKED:
                assert args.length == 1;
                WordCastNode objectToUntracked = b.add(WordCastNode.objectToUntrackedPointer(args[0], wordKind));
                b.push(returnKind, objectToUntracked);
                break;

            case FROM_ADDRESS:
                assert args.length == 1;
                WordCastNode addressToWord = b.add(WordCastNode.addressToWord(args[0], wordKind));
                b.push(returnKind, addressToWord);
                break;

            case TO_OBJECT:
                assert args.length == 1;
                WordCastNode wordToObject = b.add(WordCastNode.wordToObject(args[0], wordKind));
                b.push(returnKind, wordToObject);
                break;

            default:
                throw new JVMCIError("Unknown opcode: %s", operation.opcode());
        }
    }

    /**
     * Create an instance of a binary node which is used to lower {@link Word} operations. This
     * method is called for all {@link Word} operations which are annotated with @Operation(node =
     * ...) and encapsulates the reflective allocation of the node.
     */
    private static ValueNode createBinaryNodeInstance(Class<? extends ValueNode> nodeClass, ValueNode left, ValueNode right) {
        try {
            Constructor<?> cons = nodeClass.getDeclaredConstructor(ValueNode.class, ValueNode.class);
            return (ValueNode) cons.newInstance(left, right);
        } catch (Throwable ex) {
            throw new JVMCIError(ex).addContext(nodeClass.getName());
        }
    }

    private ValueNode comparisonOp(GraphBuilderContext graph, Condition condition, ValueNode left, ValueNode right) {
        assert left.getStackKind() == wordKind && right.getStackKind() == wordKind;

        // mirroring gets the condition into canonical form
        boolean mirror = condition.canonicalMirror();

        ValueNode a = mirror ? right : left;
        ValueNode b = mirror ? left : right;

        CompareNode comparison;
        if (condition == Condition.EQ || condition == Condition.NE) {
            comparison = new IntegerEqualsNode(a, b);
        } else if (condition.isUnsigned()) {
            comparison = new IntegerBelowNode(a, b);
        } else {
            comparison = new IntegerLessThanNode(a, b);
        }

        ConstantNode trueValue = graph.add(forInt(1));
        ConstantNode falseValue = graph.add(forInt(0));

        if (condition.canonicalNegate()) {
            ConstantNode temp = trueValue;
            trueValue = falseValue;
            falseValue = temp;
        }
        ConditionalNode materialize = graph.add(new ConditionalNode(graph.add(comparison), trueValue, falseValue));
        return materialize;
    }

    protected ValueNode readOp(GraphBuilderContext b, JavaKind readKind, AddressNode address, LocationIdentity location, Opcode op) {
        assert op == Opcode.READ_POINTER || op == Opcode.READ_OBJECT || op == Opcode.READ_BARRIERED;
        final BarrierType barrier = (op == Opcode.READ_BARRIERED ? BarrierType.PRECISE : BarrierType.NONE);
        final boolean compressible = (op == Opcode.READ_OBJECT || op == Opcode.READ_BARRIERED);

        return readOp(b, readKind, address, location, barrier, compressible);
    }

    public static ValueNode readOp(GraphBuilderContext b, JavaKind readKind, AddressNode address, LocationIdentity location, BarrierType barrierType, boolean compressible) {
        /*
         * A JavaReadNode lowered to a ReadNode that will not float. This means it cannot float
         * above an explicit zero check on its base address or any other test that ensures the read
         * is safe.
         */
        JavaReadNode read = b.add(new JavaReadNode(readKind, address, location, barrierType, compressible));
        return read;
    }

    protected void writeOp(GraphBuilderContext b, JavaKind writeKind, AddressNode address, LocationIdentity location, ValueNode value, Opcode op) {
        assert op == Opcode.WRITE_POINTER || op == Opcode.WRITE_OBJECT || op == Opcode.WRITE_BARRIERED || op == Opcode.INITIALIZE;
        final BarrierType barrier = (op == Opcode.WRITE_BARRIERED ? BarrierType.PRECISE : BarrierType.NONE);
        final boolean compressible = (op == Opcode.WRITE_OBJECT || op == Opcode.WRITE_BARRIERED);
        final boolean initialize = (op == Opcode.INITIALIZE);
        b.add(new JavaWriteNode(writeKind, address, location, value, barrier, compressible, initialize));
    }

    public AddressNode makeAddress(GraphBuilderContext b, ValueNode base, ValueNode offset) {
        return b.add(new OffsetAddressNode(base, fromSigned(b, offset)));
    }

    public ValueNode fromUnsigned(GraphBuilderContext b, ValueNode value) {
        return convert(b, value, wordKind, true);
    }

    public ValueNode fromSigned(GraphBuilderContext b, ValueNode value) {
        return convert(b, value, wordKind, false);
    }

    public ValueNode toUnsigned(GraphBuilderContext b, ValueNode value, JavaKind toKind) {
        return convert(b, value, toKind, true);
    }

    public ValueNode convert(GraphBuilderContext b, ValueNode value, JavaKind toKind, boolean unsigned) {
        if (value.getStackKind() == toKind) {
            return value;
        }

        if (toKind == JavaKind.Int) {
            assert value.getStackKind() == JavaKind.Long;
            return b.add(new NarrowNode(value, 32));
        } else {
            assert toKind == JavaKind.Long;
            assert value.getStackKind() == JavaKind.Int;
            if (unsigned) {
                return b.add(new ZeroExtendNode(value, 64));
            } else {
                return b.add(new SignExtendNode(value, 64));
            }
        }
    }

    public WordTypes getWordTypes() {
        return wordTypes;
    }
}<|MERGE_RESOLUTION|>--- conflicted
+++ resolved
@@ -111,12 +111,6 @@
     }
 
     @Override
-<<<<<<< HEAD
-    public ValueNode interceptParameter(GraphBuilderContext b, int index, StampPair stamp) {
-        ResolvedJavaType type = StampTool.typeOrNull(stamp.getTrustedStamp());
-        if (wordTypes.isWord(type)) {
-            return new ParameterNode(index, StampPair.createSingle(wordTypes.getWordStamp(type)));
-=======
     public StampPair interceptType(boolean parsingIntrinsic, JavaType declaredType, boolean nonNull) {
         Stamp wordStamp = null;
         if (declaredType instanceof ResolvedJavaType) {
@@ -131,8 +125,7 @@
         if (wordStamp != null) {
             return StampPair.createSingle(wordStamp);
         } else {
-            return null;
->>>>>>> 2a42e630
+            return null
         }
     }
 
