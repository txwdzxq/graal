/*
 * Copyright (c) 2015, 2022, Oracle and/or its affiliates. All rights reserved.
 * DO NOT ALTER OR REMOVE COPYRIGHT NOTICES OR THIS FILE HEADER.
 *
 * The Universal Permissive License (UPL), Version 1.0
 *
 * Subject to the condition set forth below, permission is hereby granted to any
 * person obtaining a copy of this software, associated documentation and/or
 * data (collectively the "Software"), free of charge and under any and all
 * copyright rights in the Software, and any and all patent rights owned or
 * freely licensable by each licensor hereunder covering either (i) the
 * unmodified Software as contributed to or provided by such licensor, or (ii)
 * the Larger Works (as defined below), to deal in both
 *
 * (a) the Software, and
 *
 * (b) any piece of software and/or hardware listed in the lrgrwrks.txt file if
 * one is included with the Software each a "Larger Work" to which the Software
 * is contributed by such licensors),
 *
 * without restriction, including without limitation the rights to copy, create
 * derivative works of, display, perform, and distribute the Software and make,
 * use, sell, offer for sale, import, export, have made, and have sold the
 * Software and the Larger Work(s), and to sublicense the foregoing rights on
 * either these or other terms.
 *
 * This license is subject to the following condition:
 *
 * The above copyright notice and either this complete permission notice or at a
 * minimum a reference to the UPL must be included in all copies or substantial
 * portions of the Software.
 *
 * THE SOFTWARE IS PROVIDED "AS IS", WITHOUT WARRANTY OF ANY KIND, EXPRESS OR
 * IMPLIED, INCLUDING BUT NOT LIMITED TO THE WARRANTIES OF MERCHANTABILITY,
 * FITNESS FOR A PARTICULAR PURPOSE AND NONINFRINGEMENT. IN NO EVENT SHALL THE
 * AUTHORS OR COPYRIGHT HOLDERS BE LIABLE FOR ANY CLAIM, DAMAGES OR OTHER
 * LIABILITY, WHETHER IN AN ACTION OF CONTRACT, TORT OR OTHERWISE, ARISING FROM,
 * OUT OF OR IN CONNECTION WITH THE SOFTWARE OR THE USE OR OTHER DEALINGS IN THE
 * SOFTWARE.
 */
package com.oracle.truffle.sl.nodes.util;

import static com.oracle.truffle.api.CompilerDirectives.shouldNotReachHere;

import com.oracle.truffle.api.CompilerDirectives.TruffleBoundary;
import com.oracle.truffle.api.dsl.Cached;
import com.oracle.truffle.api.dsl.GenerateCached;
import com.oracle.truffle.api.dsl.GenerateInline;
import com.oracle.truffle.api.dsl.Cached.Shared;
import com.oracle.truffle.api.dsl.GenerateUncached;
import com.oracle.truffle.api.dsl.Specialization;
import com.oracle.truffle.api.dsl.TypeSystemReference;
import com.oracle.truffle.api.interop.InteropLibrary;
import com.oracle.truffle.api.interop.UnsupportedMessageException;
import com.oracle.truffle.api.library.CachedLibrary;
import com.oracle.truffle.api.nodes.Node;
import com.oracle.truffle.api.strings.TruffleString;
import com.oracle.truffle.sl.SLLanguage;
import com.oracle.truffle.sl.nodes.SLTypes;
import com.oracle.truffle.sl.runtime.SLBigNumber;
import com.oracle.truffle.sl.runtime.SLFunction;
import com.oracle.truffle.sl.runtime.SLNull;
import com.oracle.truffle.sl.runtime.SLStrings;

/**
 * The node to normalize any value to an SL value. This is useful to reduce the number of values
 * expression nodes need to expect.
 */
@TypeSystemReference(SLTypes.class)
@GenerateUncached
@GenerateInline
@GenerateCached(false)
public abstract class SLToTruffleStringNode extends Node {

    static final int LIMIT = 5;

    private static final TruffleString TRUE = SLStrings.constant("true");
    private static final TruffleString FALSE = SLStrings.constant("false");
    private static final TruffleString FOREIGN_OBJECT = SLStrings.constant("[foreign object]");

    public abstract TruffleString execute(Node node, Object value);

    @Specialization
    public static TruffleString fromNull(@SuppressWarnings("unused") SLNull value) {
        return SLStrings.NULL;
    }

    @Specialization
<<<<<<< HEAD
    public static TruffleString fromString(String value,
                    @Cached TruffleString.FromJavaStringNode fromJavaStringNode) {
=======
    protected static TruffleString fromString(String value,
                    // TruffleString nodes cannot be inlined yet
                    @Shared("fromJava") @Cached(inline = false) TruffleString.FromJavaStringNode fromJavaStringNode) {
>>>>>>> 4ac9f623
        return fromJavaStringNode.execute(value, SLLanguage.STRING_ENCODING);
    }

    @Specialization
    public static TruffleString fromTruffleString(TruffleString value) {
        return value;
    }

    @Specialization
    public static TruffleString fromBoolean(boolean value) {
        return value ? TRUE : FALSE;
    }

    @Specialization
    @TruffleBoundary
<<<<<<< HEAD
    public static TruffleString fromLong(long value,
                    @Cached TruffleString.FromLongNode fromLongNode) {
=======
    protected static TruffleString fromLong(long value,
                    @Shared("fromLong") @Cached(inline = false) TruffleString.FromLongNode fromLongNode) {
>>>>>>> 4ac9f623
        return fromLongNode.execute(value, SLLanguage.STRING_ENCODING, true);
    }

    @Specialization
    @TruffleBoundary
<<<<<<< HEAD
    public static TruffleString fromBigNumber(SLBigNumber value,
                    @Cached TruffleString.FromJavaStringNode fromJavaStringNode) {
=======
    protected static TruffleString fromBigNumber(SLBigNumber value,
                    @Shared("fromJava") @Cached(inline = false) TruffleString.FromJavaStringNode fromJavaStringNode) {
>>>>>>> 4ac9f623
        return fromJavaStringNode.execute(value.toString(), SLLanguage.STRING_ENCODING);
    }

    @Specialization
    public static TruffleString fromFunction(SLFunction value) {
        return value.getName();
    }

    @Specialization(limit = "LIMIT")
    public static TruffleString fromInterop(Object value,
                    @CachedLibrary("value") InteropLibrary interop,
                    @Shared("fromLong") @Cached(inline = false) TruffleString.FromLongNode fromLongNode,
                    @Shared("fromJava") @Cached(inline = false) TruffleString.FromJavaStringNode fromJavaStringNode) {
        try {
            if (interop.fitsInLong(value)) {
                return fromLongNode.execute(interop.asLong(value), SLLanguage.STRING_ENCODING, true);
            } else if (interop.isString(value)) {
                return fromJavaStringNode.execute(interop.asString(value), SLLanguage.STRING_ENCODING);
            } else if (interop.isNumber(value) && value instanceof SLBigNumber) {
                return fromJavaStringNode.execute(bigNumberToString((SLBigNumber) value), SLLanguage.STRING_ENCODING);
            } else if (interop.isNull(value)) {
                return SLStrings.NULL_LC;
            } else {
                return FOREIGN_OBJECT;
            }
        } catch (UnsupportedMessageException e) {
            throw shouldNotReachHere(e);
        }
    }

    @TruffleBoundary
    private static String bigNumberToString(SLBigNumber value) {
        return value.toString();
    }
}<|MERGE_RESOLUTION|>--- conflicted
+++ resolved
@@ -86,14 +86,9 @@
     }
 
     @Specialization
-<<<<<<< HEAD
-    public static TruffleString fromString(String value,
-                    @Cached TruffleString.FromJavaStringNode fromJavaStringNode) {
-=======
     protected static TruffleString fromString(String value,
                     // TruffleString nodes cannot be inlined yet
                     @Shared("fromJava") @Cached(inline = false) TruffleString.FromJavaStringNode fromJavaStringNode) {
->>>>>>> 4ac9f623
         return fromJavaStringNode.execute(value, SLLanguage.STRING_ENCODING);
     }
 
@@ -109,25 +104,15 @@
 
     @Specialization
     @TruffleBoundary
-<<<<<<< HEAD
-    public static TruffleString fromLong(long value,
-                    @Cached TruffleString.FromLongNode fromLongNode) {
-=======
     protected static TruffleString fromLong(long value,
                     @Shared("fromLong") @Cached(inline = false) TruffleString.FromLongNode fromLongNode) {
->>>>>>> 4ac9f623
         return fromLongNode.execute(value, SLLanguage.STRING_ENCODING, true);
     }
 
     @Specialization
     @TruffleBoundary
-<<<<<<< HEAD
-    public static TruffleString fromBigNumber(SLBigNumber value,
-                    @Cached TruffleString.FromJavaStringNode fromJavaStringNode) {
-=======
     protected static TruffleString fromBigNumber(SLBigNumber value,
                     @Shared("fromJava") @Cached(inline = false) TruffleString.FromJavaStringNode fromJavaStringNode) {
->>>>>>> 4ac9f623
         return fromJavaStringNode.execute(value.toString(), SLLanguage.STRING_ENCODING);
     }
 
