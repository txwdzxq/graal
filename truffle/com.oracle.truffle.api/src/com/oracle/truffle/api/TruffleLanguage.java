--- conflicted
+++ resolved
@@ -24,18 +24,6 @@
  */
 package com.oracle.truffle.api;
 
-<<<<<<< HEAD
-=======
-import com.oracle.truffle.api.debug.DebugSupportProvider;
-import com.oracle.truffle.api.debug.SuspendedEvent;
-import com.oracle.truffle.api.frame.FrameInstance;
-import com.oracle.truffle.api.impl.Accessor;
-import com.oracle.truffle.api.impl.FindContextNode;
-import com.oracle.truffle.api.instrument.ToolSupportProvider;
-import com.oracle.truffle.api.nodes.Node;
-import com.oracle.truffle.api.nodes.RootNode;
-import com.oracle.truffle.api.source.Source;
->>>>>>> 282f5dd3
 import java.io.IOException;
 import java.io.InputStream;
 import java.io.InputStreamReader;
@@ -52,6 +40,8 @@
 import java.util.WeakHashMap;
 
 import com.oracle.truffle.api.debug.Debugger;
+import com.oracle.truffle.api.debug.SuspendedEvent;
+import com.oracle.truffle.api.frame.FrameInstance;
 import com.oracle.truffle.api.frame.MaterializedFrame;
 import com.oracle.truffle.api.impl.Accessor;
 import com.oracle.truffle.api.impl.FindContextNode;
@@ -64,6 +54,7 @@
 import com.oracle.truffle.api.instrument.Visualizer;
 import com.oracle.truffle.api.instrument.WrapperNode;
 import com.oracle.truffle.api.nodes.Node;
+import com.oracle.truffle.api.nodes.RootNode;
 import com.oracle.truffle.api.source.Source;
 
 /**
@@ -475,13 +466,6 @@
         }
 
         @Override
-<<<<<<< HEAD
-        protected AdvancedInstrumentRootFactory createAdvancedInstrumentRootFactory(Object vm, Class<? extends TruffleLanguage> languageClass, String expr,
-                        AdvancedInstrumentResultListener resultListener) throws IOException {
-
-            final TruffleLanguage language = findLanguageImpl(vm, languageClass);
-            return language.createAdvancedInstrumentRootFactory(expr, resultListener);
-=======
         protected Object evalInContext(Object vm, SuspendedEvent ev, String code, FrameInstance frame) throws IOException {
             Node n = frame == null ? ev.getNode() : frame.getCallNode();
             RootNode rootNode = n.getRootNode();
@@ -491,7 +475,6 @@
             Source source = Source.fromText(code, "eval in context");
             CallTarget target = lang.parse(source, n);
             return target.call();
->>>>>>> 282f5dd3
         }
 
         @Override
