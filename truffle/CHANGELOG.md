# Truffle Changelog

This changelog summarizes major changes between Truffle versions relevant to languages implementors building upon the Truffle framework. The main focus is on APIs exported by Truffle.

## Version 26.0
* GR-65048: Introduced `InternalResource.OS.UNSUPPORTED` and `InternalResource.CPUArchitecture.UNSUPPORTED` to represent unsupported platforms. Execution on unsupported platforms must be explicitly enabled using the system property `-Dpolyglot.engine.allowUnsupportedPlatform=true`. If this property is not set, calls to `OS.getCurrent()` or `CPUArchitecture.getCurrent()` will throw an `IllegalStateException` when running on an unsupported platform. `InternalResource` implementations should handle the unsupported platform and describe possible steps in the error message on how to proceed.
* GR-66839: Deprecate `Location#isFinal()` as it always returns false.
* GR-67702: Specialization DSL: For nodes annotated with `@GenerateInline`, inlining warnings emitted for `@Cached SomeNode helper` expressions are now suppressed if the helper node class is explicitly annotated with `@GenerateInline(false)`, or is not a DSL node. This avoids unnecessary warnings if inlining for a node was explicitly disabled, and makes it possible to remove `@Cached(inline = false)` in most cases.
* GR-68165: `DynamicObjectLibrary#setDynamicType` transitions are now weak, like `DynamicObjectLibrary#putConstant` transitions.
* GR-67821: `TruffleLanguage.Env#createSystemThread` is now allowed to be be called from a system thread now without an explicitly entered context.
* GR-67702: Specialization DSL: For nodes annotated with `@GenerateInline`, inlining warnings emitted for `@Cached` expressions are now suppressed if the inlined node is explicitly annotated with `@GenerateInline(false)`. This avoids unnecessary warnings if inlining for a node was explicitly disabled.
* GR-66310: Added support for passing arrays of primitive types to native code through the Truffle NFI Panama backend.
* GR-61292 Specialization DSL: Single specialization nodes no longer specialize on first execution unless they use assumptions, cached state, or multiple instances. This was done to improve the interpreter performance and memory footprint of such nodes. As a result, these nodes no longer invalidate on first execution, which means they can no longer be used as an implicit branch profile. Language implementations are encouraged to check whether they are relying on this behavior and insert explicit branch profiles instead (see `BranchProfile` or `InlinedBranchProfile`).
<<<<<<< HEAD
* GR-64005: Bytecode DSL: `@Operation` annotated classes can now inherit specializations and methods from super classes which are also declared in the same bytecode root node class. Language implementations no longer need to use operation proxies to use specialization inheritance.
=======
* GR-69188: Added `@HostCompilerDirectives.InliningRoot` to explicitly trigger host inlining for a method designed for partial evaluation. Note that on SubstrateVM, host inlining is automatically enabled for all runtime-compilable methods, while on HotSpot you must add either `@HostCompilerDirectives.InliningRoot` or `@HostCompilerDirectives.BytecodeInterpreterSwitch` to enable it. Host inlining is only enabled if Graal is enabled as a Java host compiler. 
>>>>>>> f135f28c

## Version 25.0
* GR-31495 Added ability to specify language and instrument specific options using `Source.Builder.option(String, String)`. Languages may describe available source options by implementing `TruffleLanguage.getSourceOptionDescriptors()` and `TruffleInstrument.getSourceOptionDescriptors()` respectively.
* GR-61493 Added `RootNode.prepareForCall` which allows root nodes to prepare themselves for use as a call target (or to validate whether they can be used as a call target).
* GR-57063 Bytecode DSL: Improved variadic support. Variadic operands compile and execute now more efficiently with fewer reallocations.
* GR-57063 Bytecode DSL: Added an `startOffset` parameter to `@Variadic` which allows to reserve a fixed number of slots in the object array for custom use.
* GR-57063 Bytecode DSL: The `@Variadic` annotation can now also be used on `@Operation` annotated classes to indicate that the operation produces a dynamic variadic return value. Dynamic variadic return values are efficiently flattened into the object array of a variadic operand.
* GR-57063 Bytecode DSL: Added a `variadicStackLimit` parameter to `@GenerateBytecode` that allows to specify how many variable arguments are stored on the stack before they are collapsed into an object array. 
* GR-50017 TruffleStringIterator.NextNode and TruffleStringIterator.PreviousNode now require the iterated string's encoding as a parameter for performance reasons.
* GR-63075 Java host interop again inherits public method methods from non-public base classes if public access is enabled. This was originally changed in 24.1.
* GR-63201 Added `TruffleLanguage.Registration.optionalResources` and `TruffleInstrument.Registration.optionalResources` attributes to support optional resources which implementations are not available at the runtime. Optional resources, if omitted at runtime, can still be used as long as their resource path is specified via the `polyglot.engine.resourcePath.<componentId>` system property.
* GR-61282 Bytecode DSL: Bytecode builders now also allow emitting source sections using the start and length source indices in the end method in addition to the begin method. This was added to support linear parsing without look-ahead.
* GR-61282 Bytecode DSL: (breaking) If multiple source sections were specified around root operations, only the innermost source section directly encapsulating the root will be accessible. Other encapsulating source sections will be discarded for outer most root operations.
* GR-64533 By default every specialization is now included for {@link GenerateUncached}, except specializations that require a {@link Specialization#limit() limit} and are replaced, those are excluded by default. By setting `@Specialization(excludeForUncached=..)` explicitly the default behavior can be overridden, e.g. to include or exclude a specialization for uncached. Specializations which are no longer compatible with uncached will produce a warning instead of an error for compatibility reasons until all languages are migrated. It is therefore expected that language implementations may see new warnings with this version.
* GR-64124 Added `BytecodeOSRNode.pollOSRBackEdge(BytecodeOSRNode, int)` that supports batch polling for bytecode OSR. Using this method avoids checking for bytecode OSR on every loop backedge.
* GR-64124 Deprecated  `BytecodeOSRNode.pollOSRBackEdge(BytecodeOSRNode)`. Use `BytecodeOSRNode.pollOSRBackEdge(BytecodeOSRNode, int)` instead. Please note that the old method did call `TruffleSafepoint.poll(Node)`, but the the new method does not. Please double check that your bytecode interpreter polls Truffle safepoints at loop back-edges.
* GR-64086 Added extended Dynamic Object Model Layout that adds:
    * A shape obsolescence strategy enabling optimistic type speculation for primitive property values with gradual migration to more general shapes on speculation failure (moving primitive slots to reference slots), eventually converging on a general enough shape tree. Reduces shape polymorphism by obsoleting and merging too specific shapes in favor of more general shapes.
    * Automatic reference type tracking based on assumptions, eliminating redundant type checks.
    * Automatic single-assignment tracking based on assumptions allowing languages to assume that a property is effectively final (i.e. stays unchanged after the initial assignment) as well as constant-fold values of a constant receiver with a known shape.
    * You can still disable the new layout and switch back to the previous implementation using the system property: `-Dtruffle.object.LayoutFactory=com.oracle.truffle.api.object.CoreLayoutFactory`.
* GR-64488 Added `TruffleFile#getFileStoreInfo()` providing access to disk-related metadata such as total size, usable space, unallocated space and block size.
* GR-43908 Added a deoptimization cycle detection to Truffle. This feature is enabled by default when running optimized on JDK 25 and later. Whenever a deoptimization cycle is detected, the compilation fails with a permanent bailout that contains the Java stack trace of the location. If this error is encountered too frequently it can be disabled by setting `compiler.DeoptCycleDetectionThreshold` to `-1`. For further information, please see the extended [deopt cycle detection](https://github.com/oracle/graal/blob/master/truffle/docs/Optimizing.md#automatic-detection-of-deoptimization-cycles) guide. 
  *  Added `compiler.DeoptCycleDetectionThreshold` and `compiler.DeoptCycleDetectionAllowedRepeats` options which allow to fine-tune the sensitivity of the deoptimization loop detection.
* GR-64594 Bytecode DSL: Improved builder performance. Creating bytecode nodes with Bytecode DSL is now 40% faster and requires 5 times less temporary memory.
* GR-64594 Bytecode DSL: Builder instances now have a `toString()` implementation that prints current operations as well as the instructions that have been already emitted. This should make it easier to debug problems with builder usage.
* GR-64594 Bytecode DSL: Added `@GenerateBytecode(..., additionalAssertions=true)` to enable additional assertions for Bytecode DSL implementation bugs. This feature can also be enabled with `-A.truffle.dsl.AdditionalAssertions=true` at Java source compile time. These assertions are intentionally disabled by default, as they can lead to slow-downs even when assertions are disabled.
* GR-65428 JDK specific optimizations when building Truffle languages with native-image are now enabled by default, even if the truffle-enterprise.jar is not provided on the class or module-path.
* GR-38296 Removed the deprecated `BytecodeOSRNode.copyIntoOSRFrame` hook that does not declare a `targetMetadata` parameter.

* GR-65616 Added `ExactMath.truncateToUnsignedInt(float)` and `ExactMath.truncateToUnsignedLong(double)` methods that remove the decimal part (round toward zero) of a floating point (float or double) value and convert it to a saturated unsigned integer (int or long) value. These methods are intrinsic candidates.
* GR-65616 Added `ExactMath.unsignedToFloat(long)` and `ExactMath.unsignedToDouble(long)` methods to convert an unsigned `long` to the closest `float` and `double` value, respectively. These methods are intrinsic candidates.

## Version 24.2.0
* GR-60636 Truffle now stops compiling when the code cache fills up on HotSpot. A warning is printed when that happens.
* GR-57658 Added `TruffleLanguage.Env.getLanguageInfo(Class<? extends TruffleLanguage>)` to lookup a `LanguageInfo` instance for a language class returned by `InteropLibrary.getLanguage(Object)`.
* GR-57164 Added support for reading unaligned ints, shorts and long to `ByteArraySupport`.
* GR-57164 `RootNode.translateStackTraceElement()` is now always consulted for polyglot and debugger stack traces. Stack traces now use the source section, the executable name, the name of the declared meta-object to build `StackTraceElement` instances.
* GR-57322 Added `TruffleLanguage.Env.getHostLanguage()` returning the host language info. This allows languages to lookup the top scope of the host language using `Env.getScopeInternal(LanguageInfo)`.
* GR-57550 Added support for long-width dispatch targets to Bytecode OSR.
* PR-8266  Allow control of `throwDeniedThreadAccess` via `TruffleContext.threadAccessDeniedHandler`
* GR-57817 Java Native access for [JEP-472](https://openjdk.org/jeps/472) is now automatically provided for all languages and tools by Truffle. For more information, refer to the [GraalVM SDK Changelog](https://github.com/oracle/graal/blob/master/sdk/CHANGELOG.md).
* GR-46292 The deprecated `TruffleInstrument.Provider` and `TruffleLanguage.Provider` interfaces, deprecated since version 23.1, have now been removed. They are replaced by the `com.oracle.truffle.api.provider.TruffleLanguageProvider` and `com.oracle.truffle.api.instrumentation.provider.TruffleInstrumentProvider` interfaces. The implementations of these interfaces are automatically generated by the annotation processor and this change requires no source code modifications, only recompilation.
* GR-46293 The deprecated `com.oracle.truffle.api.library.DefaultExportProvider` and `com.oracle.truffle.api.library.EagerExportProvider` interfaces, deprecated since version 23.1, have now been removed. They are replaced by the `com.oracle.truffle.api.library.provider.DefaultExportProvider` and `com.oracle.truffle.api.library.provider.EagerExportProvider` interfaces. The implementations of these interfaces are automatically generated by the annotation processor and this change requires no source code modifications, only recompilation.
* GR-59640 `InternalResource.versionHash(Env)` may now throw an `IOException` to indicate problems when reading the version from disk.
* GR-54300 An inner context is now automatically closed when its corresponding creator `TruffleContext` is no longer strongly reachable. A reachable API `TruffleContext` will keep the associated creator `TruffleContext` reachable. However, it is still recommended not to rely on garbage collection for closing. Instead, use the try-with-resources pattern for explicit context management. For more information, refer to the [Automatic Close on GC documentation](https://github.com/oracle/graal/blob/master/truffle/docs/CloseOnGc.md).
* GR-30264 `TruffleLanguage#initializeThread(Object, Thread)` is now guaranteed to be executed on the thread that is being initialized. Additional changes:  
    * Added `ThreadLocalAction#notifyBlocked(Access)` and `ThreadLocalAction#notifyUnblocked(Access)` to notify thread local actions that their processing has been blocked/unblocked due to a blocked call (see `ThreadLocalAction` documentation).
    * `TruffleSafepoint#poll(Node)` does not require a non-null location anymore. However, it is still recommended to always pass a location node, if available.  
* GR-59565 Added `RootNode.prepareForCompilation` which allows root nodes to offload expensive computation to the compiler thread and to delay compilation if they are not yet fully profiled.
* GR-55296 Added support for creation of strings from raw byte arrays and native memory using 
`Value.fromByteBasedString(...)` `Value.fromNativeString(...)`. A `Value.StringEncoding` must be provided.
* GR-55296 Added support to convert any string to a `byte[]` with a given `Value.StringEncoding` using `Value.asStringBytes(...)`. 
* GR-40323 Deprecated `Shape.Builder.layout(Class)` for removal and added replacement API [`Shape.Builder.layout(Class, MethodHandles.Lookup)`](https://www.graalvm.org/truffle/javadoc/com/oracle/truffle/api/object/Shape.Builder.html#layout(java.lang.Class,java.lang.MethodHandles.Lookup)). Replace usages with the new method, additionally providing a `Lookup` that has full privilege access to the layout class or the module in which it is declared, as obtained by `MethodHandles.lookup()`. See javadoc for the updated usage.
* GR-55296 Added support for UTF-16 and UTF-32 in non-system-endianness without dependency on the JCodings library in TruffleString.
* GR-58550 Added `FrameDescriptor.Builder.illegalDefaultValue()` which initializes all frame slots as `FrameSlotKind.Illegal` for newly created frames. This is different from the default behavior, which initializes all frame slot kinds as `FrameSlotKind.Object`. This means that frame slots, when they are read before they were written, throw a `FrameSlotTypeException`, consistent with the behavior after clearing a frame slot.
* GR-58550 Deprecated the default constructor for `FrameSlotTypeException` and replaced it with `FrameSlotTypeException.create(...)`. Exceptions of this kind thrown by the `Frame` now contain the slot index and the expected and the actual frame slot kind which are accessible with the respective instance methods.
* GR-58550 Fixed invalid `PolyglotException.getMessage()` javadoc. A polyglot exception may in fact return a `null` message.
* GR-58550 Added `FrameDescriptor.Builder.addSlots(int)` which adds slots with the default Illegal tag.
* GR-58550 Added `FrameDescriptor.Builder.useSlotKinds(boolean)` which allows if disabled to not reserve space for tags in the frame descriptor. Disabling slot kinds is useful if a language manages its own cached tags, so no tag space is wasted.
* GR-54760 `RootNode.translateStackTraceElement()` is now always consulted for polyglot and debugger stack traces. Stack traces now use the source section, the executable name, and the name of the declared meta-object to build `StackTraceElement` instances.
* GR-32682 Added the [Bytecode DSL](https://www.graalvm.org/truffle/javadoc/com/oracle/truffle/api/bytecode/package-summary.html), a new framework for implementing bytecode interpreters. The Bytecode DSL is considered experimental and we are actively working on stabilizing it. The Bytecode DSL automatically generates a complete bytecode interpreter from a set of user-specified operations. The generated interpreter defines all the necessary components of a bytecode interpreter, including an instruction set, a bytecode generator, and an optimizing interpreter. Bytecode DSL interpreters are designed to improve footprint and interpreter speed over AST interpreters without compromising peak performance. Bytecode DSL interpreters support a variety of features, including tiered interpretation, bytecode quickening and boxing elimination, continuations, and serialization. They also integrate with existing Truffle tooling for instrumentation and debugging. Please see the [Introduction to Bytecode DSL](docs/bytecode_dsl/BytecodeDSL.md) to get started, or consult the [User guide](docs/bytecode_dsl/UserGuide.md) for more information.
* GR-32682 Added `@Bind.DefaultExpression` annotation. Default expressions allow you to omit an explicit expression when declaring a `@Bind` parameter (the default expression for the parameter's type is used).
* GR-32682 Added `RootNode.findInstrumentableCallNode(...)` that allows resolving the instrumentation location given a call node, frame and bytecode index. This allows to store instrumentable nodes in a side data structure for bytecode interpreters. Also added `TruffleStackTraceElement.getInstrumentableLocation()` and `FrameInstance.getInstrumentableCallNode()` to access the resolved locations. Tools using the Truffle instrumentation framework are encouraged to use these APIs instead for the purpose of accessing node locations.
* GR-32682 The method `Node.reportReplace(...)` is now accessible to subclasses which allows to report replaces without performing a replace. Reporting a replace can be used to invalidate the optimized code of nodes compiled as part of other root nodes.
* GR-32682 Added `RootNode.prepareForInstrumentation(...)` which allows languages to get notified when new tags are materialized in the instrumentation framework. This allows to materialize instrumentable nodes contained in a root node lazily as this method is called prior to any instrumentation.
* GR-32682 Added `Frame.expect{Type}` methods to Truffle frames. These methods allow to speculatively read a tagged value from a frame and receive an `UnexpectedResultException` if the tag does not match.
* GR-32682 Added `Frame.copyTo(...)` method to the frame for efficient copying from one frame to the other.
* GR-32682 Added `AbstractTruffleException.getEncapsulatingSourceSection()` method to the base guest exception method to access the top-most source section of the exception. 
* GR-32682 Added `InstrumentableNode.findProbe()` to specify how an instrumentable node finds its associated probe. This is useful for bytecode interpreters to store the probe nodes in a separate data structure without associated wrapper nodes.
* GR-32682 Added `InstrumentableNode.createProbe(SourceSection)` method, which allows to create eager probe nodes for an instrumentable node. Eager probes do not wait for a probe to be inserted and for example all probes for statements can be inserted in a batch. Eager probes are typically used in combination with overriding the `InstrumentableNode.findProbe()` method.
* GR-32682 Added detection of boxing overloads to support state sharing and better boxing elimination. See `Specialization#rewriteOn` for details. 
    * `TruffleSafepoint#poll(Node)` does not require a non-null location anymore. However, it is still recommended to always pass a location node, if available. 
* GR-57838 Added `InternalResource#unpackResourceFiles(Path, Path, Path, Predicate)` to allow filtering of resources to unpack. 

## Version 24.1.0
* GR-43839 Added optional parameter to TruffleString.ByteIndexOfCodePointSetNode to choose whether the node may calculate the input string's precise code range.
* GR-51253 Extend allowed DynamicObject shape flags from 8 to 16 bits.
* GR-42882 Changed behavior: Java host interop no longer exposes bridge methods.
* GR-51385 Added an instrumentation filter to include available source sections only: `SourceSectionFilter.Builder#sourceSectionAvailableOnly(boolean)`
* GR-51385 Added a debugger filter to suspend in available source sections only: `SuspensionFilter.Builder#sourceSectionAvailableOnly(boolean)`.
* GR-52443 Removed many deprecated `DynamicObject` APIs, deprecated since 22.2 or earlier (`Shape` methods: `addProperty`, `defineProperty`, `removeProperty`, `replaceProperty`, `newInstance`, `createFactory`, `getObjectType`, `changeType`, `getLayout`, `getMutex`, `getParent`, `allocator`, and related interfaces; `Property.set*`, `*Location` methods: `getInternal`, `setInternal`, `set*`, `getType`, and `ObjectLocation`).
* GR-51136 Uninitialized static slots of a `Frame` can now be read, and returns the default value for the access kind. 
* GR-38322 Added `--engine.TraceMissingSafepointPollInterval=N` to show Java stacktraces when there are [missing `TruffleSafepoint.poll()` calls](https://github.com/oracle/graal/blob/master/truffle/docs/Safepoints.md#find-missing-safepoint-polls).
* GR-52644 Deprecated `TruffleLanguage.Registration.needsAllEncodings`, no longer needs to be declared. It is sufficient for a language module to require `org.graalvm.shadowed.jcodings` to enable all string encodings.
* GR-51172 Add `CompilerDirectives.ensureAllocatedHere` to mark an allocation as non-movable. This allows language developers to mark special allocations as non-optimizable to allow better control for allocations potentially throwing OutOfMemoryErrors.
* GR-52799 `DebuggerSession.suspend(Thread thread)` now preserves ongoing stepping strategies.
* GR-52799 Added `SuspendedEvent.isStep()`, `SuspendedEvent.isUnwind()` and `SuspendedEvent.isBreakpointHit()` to allow debugger backends or languages to query reasons for the suspension.
* GR-28103 Deprecated `com.oracle.truffle.api.utilities.JSONHelper` as it is untested, and in its current state does not contain any special logic for dumping AST. JSON printing of AST nodes should be delegated to an external library if necessary. This class will be removed in a future version.
* GR-54085 Added [`MathUtils`](https://www.graalvm.org/truffle/javadoc/com/oracle/truffle/api/utilities/MathUtils.html) API providing additional mathematical functions useful for language implementations, namely: `asinh`, `acosh`, and `atanh`.
* GR-49484 Added `TruffleStackFrameElement.getBytecodeIndex()` to access bytecode indices of a stack frame. Bytecode based languages should consider implementing `RootNode#findBytecodeIndex(Node, Frame)` to resolve the bytecode index.
* GR-49484 Deprecated `RootNode.isCaptureFramesForTrace()`. Implementers should use `RootNode.isCaptureFramesForTrace(boolean)` instead.
* GR-28866 Added `TruffleLanguage.Env.getScopePublic(LanguageInfo)` and `TruffleLanguage.Env.getScopeInternal(LanguageInfo)` to allow languages direct access to other language scopes to implement new polyglot builtins.
* GR-28866 Deprecated `TruffleLanguage.Env.isPolyglotEvalAllowed()`. Replace usages with `TruffleLanguage.Env.isPolyglotEvalAllowed(LanguageInfo)`. Please see javadoc for the updated usage.
* GR-52843 Deprecated `Node.getCost()` and the associated `NodeCost` class without replacement. Truffle DSL no longer generates implementations of this method automatically and will therefore always return `NodeCost.MONOMORPHIC` by default. This is intended to reduce the binary footprint.
* GR-52843 Added the `UnadoptableNode` interface. This is interface should be preferred to overriding `Node.isAdoptable()` if the result is statically known.
* GR-40931 Virtual threads with a polyglot context are now experimentally supported on HotSpot. Experimental because access to caller frames in write or materialize mode is not yet supported.
* GR-40931 Using virtual threads in a native-image will now emulate virtual threads using platform threads until Loom support for Truffle languages in native-image is implemented.
* GR-40931 Added [`TruffleThreadBuilder#virtual()`](https://www.graalvm.org/truffle/javadoc/com/oracle/truffle/api/TruffleThreadBuilder.html#virtual(boolean)) for languages to create virtual threads.
* GR-53454 Added warning in the annotation processor when `@ReportPolymorphism` is used incorrectly.
* GR-54516 The `Future` returned by submitting `ThreadLocalAction` now throws `CancellationException` on `Future#get()` when the future is cancelled, as it should per `Future` interface semantics.
* GR-54516 Synchronous `ThreadLocalAction`s which wait longer than `--engine.SynchronousThreadLocalActionMaxWait` (default 60) seconds for all threads to start executing that action now show a warning and are automatically cancelled to prevent applications to hang.
* GR-49484 Deprecated `RootNode.isCaptureFramesForTrace()`. Implementers should use `RootNode.isCaptureFramesForTrace(Node)` instead.
* GR-52145 Added `InstrumentableNode#findProbe` and `InstrumentableNode.createProbe` to allow customization of probe storage, e.g. eager insertion of probes without wrappers.

## Version 24.0.0

* GR-45863 Yield and resume events added to the instrumentation:
	* `ExecutionEventListener.onYield()` and `ExecutionEventNode.onYield()` is invoked on a yield of the current thread
	* `ExecutionEventListener.onResume()` and `ExecutionEventNode.onResume()` is invoked on a resume of the execution on the current thread after a yield
	* `ProbeNode.onYield()` and `ProbeNode.onResume()`
	* `GenerateWrapper` has new `yieldExceptions()` and `resumeMethodPrefix()` parameters to automatically call the new `onYield()`/`onResume()` methods from wrapper nodes.
	* `RootNode.isSameFrame()` and `TruffleInstrument.Env.isSameFrame()` added to test if two frames are the same, to match the yielded and resumed execution.
* GR-45863 Adopted onYield() and onResume() instrumentation events in the debugger stepping logic.
* [GR-21361] Remove support for legacy `<language-id>.home` system property. Only `org.graalvm.language.<language-id>.home` will be used.
* GR-41302 Added the `--engine.AssertProbes` option, which asserts that enter and return are always called in pairs on ProbeNode, verifies correct behavior of wrapper nodes. Java asserts need to be turned on for this option to have an effect.
* GR-48816 Added new interpreted performance warning to Truffle DSL.
* GR-44706 Relaxed `InteropLibrary` invariant assertions for side-effecting members (i.e. `hasMemberReadSideEffects` or `hasMemberWriteSideEffects`) for `readMember`, `invokeMember`, `writeMember`, and `removeMember`, allowing them to succeed even if `isMemberReadable`, `isMemberInvocable`, `isMemberWritable`, and `isMemberRemovable`, respectively, returned `false` for that member. This avoids spurious assertion failures for accessor and proxy members.
* GR-49386 Added `InteropLibrary#readBuffer(long, byte[], int, int)` to enable bulk reads of buffers into byte arrays.
* [GR-50262] Added the system property `-Dtruffle.UseFallbackRuntime=true`. This property is preferred over the usage of `-Dtruffle.TruffleRuntime=com.oracle.truffle.api.impl.DefaultTruffleRuntime`.


## Version 23.1.0

* GR-45123 Added `GenerateInline#inlineByDefault` to force usage of inlined node variant even when the node has also a cached variant (`@GenerateCached(true)`).
* GR-45036 Improved IGV IR dumping. Dump folders for Truffle now include the compilation tier to differentiate compilations better. Inlined IR graphs are now additionally dumped in separate folders if dump level is >= 2.
* GR-45036 Improved IGV AST dumping. The Truffle AST is now dumped as part of the IR dump folder. The dumped AST tree now shows all inlined ASTS in a single tree. Individual functions can be grouped using the "Cluster nodes" function in IGV (top status bar). Root nodes now display their name e.g. `SLFunctionBody (root add)`. Every AST node now has a property `graalIRNode` that allows to find the corresponding Graal IR constant if there is one. 
* GR-45284 Added Graal debug options `TruffleTrustedNonNullCast` and `TruffleTrustedTypeCast` that allow disabling trusted non-null and type casts in Truffle, respectively. Note that disabling trusted type casts effectively disables non-null casts, too.
* GR-44211 Added `TruffleLanguage.Env#newTruffleThreadBuilder(Runnable)` to create a builder for threads that have access to the appropriate `TruffleContext`. All existing `TruffleLanguage.Env#createThread` methods have been deprecated. On top of what the deprecated methods provided, the builder now allows to specify `beforeEnter` and `afterLeave` callbacks for the created threads.
* GR-44211 Added `TruffleContext#leaveAndEnter(Node, Interrupter, InterruptibleFunction, Object)` to be able to interrupt the function run when the context is not entered. The existing API `TruffleContext#leaveAndEnter(Node, Supplier)` is deprecated.
* GR-44211 Removed the deprecated method `TruffleSafepoint#setBlocked(Node, Interrupter, Interruptible, Object, Runnable, Runnable)`.
* GR-44211 Added `TruffleSafepoint#setBlocked(Node, Interrupter, Interruptible, Object, Runnable, Consumer)`. It replaces the method `TruffleSafepoint#setBlockedWithException(Node, Interrupter, Interruptible, Object, Runnable, Consumer)` that is now deprecated.
* GR-44211 Added `TruffleSafepoint#setBlockedFunction(Node, Interrupter, InterruptibleFunction, Object, Runnable, Consumer)` to be able to return an object from the interruptible functional method.
* GR-44211 Added `TruffleSafepoint#setBlockedThreadInterruptibleFunction(Node, InterruptibleFunction, Object)` as a short-cut method to allow setting the blocked status for methods that throw `InterruptedException` and support interrupting using `Thread#interrupt()`.
* GR-44829 TruffleStrings: added specialized TruffleStringBuilder types for better performance on UTF encodings.
* GR-46146 Added `TruffleLanguage#ContextLocalProvider` and `TruffleInstrument#ContextLocalProvider`, and deprecated `TruffleLanguage.createContextLocal`, `TruffleLanguage.createContextThreadLocal`, `TruffleInstrument.createContextLocal` and `TruffleInstrument.createContextThreadLocal`. Starting with JDK 21, the deprecated methods trigger the new this-escape warning. The replacement API avoids the warning.
* GR-44217 In the past, on a GraalVM JDK, languages or instruments could be provided using `-Dtruffle.class.path.append`, but are now loaded from the application module path. The truffle class path is deprecated and should no longer be used, but remains functional. Languages are not picked up from the application class path, so the language first needs to be [migrated](https://github.com/oracle/graal/blob/master/truffle/docs/ModuleMigration.md). Truffle languages or instruments installed as a GraalVM component in the GraalVM JDK are still loaded in an unnamed module. However, GraalVM components will be deprecated, so languages and instruments should be migrated to the module path.
* GR-46181 `truffle-tck.jar` is not included in GraalVM artifacts anymore. It is still available via Maven.
* GR-46181 `truffle-dsl-processor.jar` is not included in GraalVM artifacts anymore. It is still available via Maven.
* GR-44222 Deprecated several experimental engine options and moved them to use the `compiler` prefix instead of the `engine` prefix. You can search for these options with this regexp: `git grep -P '\bengine\.(EncodedGraphCache|ExcludeAssertions|FirstTierInliningPolicy|FirstTierUseEconomy|InlineAcrossTruffleBoundary|InlineOnly|Inlining|InliningExpansionBudget|InliningInliningBudget|InliningPolicy|InliningRecursionDepth|InliningUseSize|InstrumentBoundaries|InstrumentBoundariesPerInlineSite|InstrumentBranches|InstrumentBranchesPerInlineSite|InstrumentFilter|InstrumentationTableSize|IterativePartialEscape|MaximumGraalGraphSize|MethodExpansionStatistics|NodeExpansionStatistics|NodeSourcePositions|ParsePEGraphsWithAssumptions|TraceInlining|TraceInliningDetails|TraceMethodExpansion|TraceNodeExpansion|TracePerformanceWarnings|TraceStackTraceLimit|TreatPerformanceWarningsAsErrors)\b'`.
* GR-44222 The following deprecated debugging options were removed in this release:
	* `engine.InvalidationReprofileCount`: The option no longer has any effect. Remove the usage to migrate.
	* `engine.ReplaceReprofileCount`: The option no longer has any effect. Remove the usage to migrate.
	* `engine.PerformanceWarningsAreFatal`: Use `engine.CompilationFailureAction=ExitVM` and `compiler.TreatPerformanceWarningsAsErrors=<PerformanceWarningKinds>` instead.
	* `engine.PrintExpansionHistogram`: Superseded by `engine.TraceMethodExpansion`.
	* `engine.ForceFrameLivenessAnalysis`: The option no longer has any effect. Remove the usage to migrate.
	* `engine.CompilationExceptionsArePrinted`: Use `engine.CompilationFailureAction=Print` instead.
	* `engine.CompilationExceptionsAreThrown`: Use `engine.CompilationFailureAction=Throw` instead.
	* `engine.CompilationExceptionsAreFatal`: Use `engine.CompilationFailureAction=ExitVM` instead.
* GR-44420 Added `TruffleLanguage.finalizeThread(Object, Thread)` to allow languages run finalization hooks for initialized threads before the context is disposed.
* GR-45923 Added `EventBinding.tryAttach()` to try to attach a binding, if not disposed or attached already.
* GR-20628 Added atomic byte-array operations to `ByteArraySupport` and subclasses.
* GR-39571 Added `TranscodingErrorHandler` to `TruffleString.SwitchEncodingNode`. 
* GR-46345 Added a support for the lazy unpacking of language and instrument resources necessary for execution. This support replaces the concept of language homes for Maven language and tool deployment. For a language or instrument that requires additional files to execute, it needs to follow these steps:
  * Bundle the necessary files into a jar distribution.
  * Implement the `InternalResource` interface for handling the resource file unpacking.
  * Call the `Env#getInternalResource` when the language or instrument needs the bundled resource files. This method ensures that the requested `InternalResource` is unpacked and provides a directory containing the unpacked files. Since unpacking internal resources can be an expensive operation, the implementation ensures that internal resources are cached.
* GR-44464 Added `TruffleString.ToValidStringNode` for encoding-level string sanitization.

## Version 23.0.0

* GR-38526 Added `TruffleLanguage.Env#isSocketIOAllowed()`. The method returns true if access to network sockets is allowed.
* GR-41634 Added `TruffleLanguage.Env#isFileIOAllowed()`. The method returns true if access to files is allowed.
* Deprecated `TruffleLanguage.Env#isIOAllowed()`. To migrate, use `TruffleLanguage.Env#isFileIOAllowed()`.
* GR-41408 Added `Version.format(String)`, to support formatting the version using a custom format string, e.g. for use in URLs.
* GR-41408 Added `${graalvm-version}` and `${graalvm-website-version}` substitutions for the `website` property of language and instrument registrations.
* GR-41034 Added `TruffleInstrument.Env.getTruffleFile(TruffleContext, ...)` methods to allow reading a truffle file from a specific context without being entered. Deprecated `TruffleInstrument.Env.getTruffleFile(...)` methods that do not take the `TruffleContext`.
* GR-42271 Native image build verifies that the context pre-initialization does not introduce absolute TruffleFiles into the image heap. The check can be disabled using the `-H:-TruffleCheckPreinitializedFiles` native image option.
* GR-41369 The icu4j language initializes charsets while building the native image. Languages depending on the icu4j language can no longer use `--initialize-at-run-time=com.ibm.icu`.
* GR-40274 TruffleStrings: added AsNativeNode and GetStringCompactionLevelNode.
* GR-39189 Added attach methods on the `Instrumenter` class, that take `NearestSectionFilter` as a parameter. The new `NearestSectionFilter` class can be used to instrument or detect nearest locations to a given source line and column. For example, this can be used to implement breakpoints, where the exact line or column is not always precise and the location needs to be updated when new code is loaded.
* GR-39189 Added `InstrumentableNode.findNearestNodeAt(int line, int column, ...)` to find the nearest node to the given source line and column. This is an alternative to the existing method that takes character offset.
* GR-42674 It has been documented that methods `TruffleLanguage.Env#getPublicTruffleFile`, `TruffleLanguage.Env#getInternalTruffleFile`, `TruffleLanguage.Env#getTruffleFileInternal` and `TruffleInstrument.Env#getPublicTruffleFile` can throw `IllegalArgumentException` when the path string cannot be converted to a `Path` or uri preconditions required by the `FileSystem` do not hold.
* GR-31342 Implemented several new features for Truffle DSL and improved its performance:
	* Added an `@GenerateInline` annotation that allows Truffle nodes to be object-inlined automatically. Object-inlined Truffle nodes become singletons and therefore reduce memory footprint. Please see the [tutorial](https://github.com/oracle/graal/blob/master/truffle/docs/DSLNodeObjectInlining.md) for further details.
	* Added an `@GenerateCached` annotation that allows users to control the generation of cached nodes. Use `@GenerateCached(false)` to disable cached node generation when all usages of nodes are object-inlined to save code footprint.
	* Updated Truffle DSL nodes no longer require the node lock during specialization, resulting in improved first execution performance. CAS-style inline cache updates are now used to avoid deadlocks when calling CallTarget.call(...) in guards. Inline caches continue to guarantee no duplicate values and are not affected by race conditions. Language implementations should be aware that the reduced contention may reveal other thread-safety issues in the language.
	* Improved Truffle DSL node memory footprint by merging generated fields for state and exclude bit sets and improving specialization data class generation to consider activation probability. Specializations should be ordered by activation probability for optimal results.
	* Improved memory footprint by automatically inlining cached parameter values of enum types into the state bitset
	* Added `@Cached(neverDefault=true|false)` option to indicate whether the cache initializer will ever return a `null` or primitive default value. Truffle DSL now emits a warning if it is beneficial to set this property. Alternatively, the new `@NeverDefault` annotation may be used on the bound method or variable. The generated code layout can benefit from this information and reduce memory overhead. If never default is set to `true`, then the DSL will now use the default value instead internally as a marker for uninitialized values.
	* `@Shared` cached values may now use primitive values. Also, `@Shared` can now be used for caches contained in specializations with multiple instances. This means that the shared cache will be used across all instances of a specialization.
	* Truffle DSL now generates many more Javadoc comments in the generated code that try to explain the decisions of the code generator. 
	* Added inlined variants for all Truffle profiles in `com.oracle.truffle.api.profiles`. The DSL now emits recommendation warnings when inlined profiles should be used instead of the allocated ones.
	* Truffle DSL now emits many more warnings for recommendations. For example, it emits warnings for inlining opportunities, cached sharing or when a cache initializer should be designated as `@NeverDefault`. To ease migration work, we added several new ways to suppress the warnings temporarily for a Java package. For a list of possible warnings and further usage instructions, see the new [warnings page](https://github.com/oracle/graal/blob/master/truffle/docs/DSLWarnings.md) in the docs.
	* The DSL now produces warnings for specializations with multiple instances but an unspecified limit. The new warning can be resolved by specifying the desired limit (previously, default `"3"` was assumed)
	* Added the capability to unroll specializations with multiple instances. Unrolling in combination with node object inlining may further reduce the memory footprint of a Truffle node. In particular, if all cached states can be encoded into the state bit set of the generated node. See `@Specialization(...unroll=2)` for further details

* GR-31342 Deprecated `ConditionProfile.createBinaryProfile()` and `ConditionProfile.createCountingProfile()`. Use `ConditionProfile.create()` and `CountingConditionProfile.create()` instead.
* GR-31342 Added `ValueProfile.create()` that automatically creates an exact class value profile. This allows its usage in `@Cached` without specifying a cached initializer.
* GR-31342 The node `insert` method is now public instead of protected. This avoids the need to create cumbersome accessor methods when needed in corner-cases.
* GR-43599 Specifying the sharing group in `@Shared` is now optional for cached values. If not specified, the parameter name will be used as sharing group. For example, `@Shared @Cached MyNode sharedNode` will get the sharing group `sharedNode` assigned. It is recommended to use the explicit sharing group still if it improves readability or if the parameter name cannot be changed.
* GR-43492 `LanguageReference#get()` is now always supported inside of `InstrumentableNode#materializeInstrumentableNodes()`.
* GR-43944 Added `HostCompilerDirectives.inInterpreterFastPath()` which allows to mark branches that should only be executed in the interpreter, but also optimized like fast-path code in the host compiler.
* GR-25539 Added `InteropLibrary#fitsInBigInteger()` and `InteropLibrary#asBigInteger()` to access interop values that fit into `java.math.BigInteger` without loss of precision. A warning is produced for objects that export the `isNumber` interop message and don't export the new big integer messages.
* GR-25539 Added `DebugValue#fitsInBigInteger()` and `DebugValue#asBigInteger()`.
* GR-25539 Added `GenerateLibrary.Abstract#ifExportedAsWarning()` to specify a library message to be abstract only if another message is exported. A warning is produced that prompts the user to export the message.
* GR-43903 Usages of `@Specialization(assumptions=...)` that reach a `@Fallback` specialization now produce a suppressible warning. In most situations, such specializations should be migrated to use a regular guard instead. For example, instead of using `@Specialization(assumptions = "assumption")` you might need to be using `@Specialization(guards = "assumption.isValid()")`.
* GR-43903 Added `@Idempotent` and `@NonIdempotent` DSL annotations useful for DSL guard optimizations. Guards that only bind idempotent methods and no dynamic values can always be assumed `true` after they were `true` once on the slow-path. The generated code leverages this information and asserts instead of executes the guard on the fast-path. The DSL now emits warnings with for all guards where specifying the annotations may be beneficial. Note that all guards that do not bind dynamic values are assumed idempotent by default for compatibility reasons.
* GR-43663 Added RootNode#computeSize as a way for languages to specify an approximate size of a RootNode when number of AST nodes cannot be used (e.g. for bytecode interpreters).
* GR-42539 (change of behavior) Unclosed polyglot engines are no longer closed automatically on VM shutdown. They just die with the VM. As a result, `TruffleInstrument#onDispose` is not called for active instruments on unclosed engines in the event of VM shutdown. In case an instrument is supposed to do some specific action before its disposal, e.g. print some kind of summary, it should be done in `TruffleInstrument#onFinalize`.
* GR-42961 Added `TruffleString.ByteIndexOfCodePointSetNode`, which allows fast searching for a given set of codepoints.
* GR-42961 Added `TruffleString.GetCodeRangeImpreciseNode`, which allows querying the currently known code range without triggering a string scan.
* GR-42961 `TruffleString.FromJavaStringNode` no longer eagerly scans strings for their code range. To still get eager scanning of constant strings, use `fromConstant(String)`.
* GR-30473 Added support for sandbox policies. By default, languages and instruments support just the `TRUSTED` sandbox policy.
  * If a language wants to target a more restrictive sandbox policy, it must:
    1. Specify the most strict sandbox policy it satisfies using `TruffleLanguage.Registration#sandbox()`.
    2. For each option, the language must specify the most restrictive sandbox policy in which the option can be used via `Option#sandbox()`. By default, options have a `TRUSTED` sandbox policy.
    3.  If a language needs additional validation, it can use `TruffleLanguage.Env#getSandboxPolicy()` to obtain the current context sandbox policy.
  * If an instrument wants to target a more restrictive sandbox policy, it must:
    1. Specify the most strict sandbox policy it satisfies using `TruffleInstrument.Registration#sandbox()`.
    2. For each option, the instrument must specify the most restrictive sandbox policy in which the option can be used via `Option#sandbox()`. By default, options have a `TRUSTED` sandbox policy.
    3.  If an instrument needs additional validation, it can use `TruffleInstrument.Env#getSandboxPolicy()` to obtain the engine's sandbox policy.
  * Added `TruffleOptionDescriptors` extending `OptionDescriptors` by the ability to provide the option's `SandboxPolicy`.
* GR-43818 Library messages annotated with `@Deprecated` now emit a warning when they are exported. It is now possible to overload a message method by adding, removing a parameter or making the parameter type more generic. Also added `Message.isDeprecated()` to find out whether a message was deprecated at runtime.
* GR-44053 (change of behavior) The default implementation of `InteropLibrary.getExceptionStackTrace()` will now include host stack trace elements if [public host access is allowed](https://www.graalvm.org/sdk/javadoc/org/graalvm/polyglot/HostAccess.Builder.html#allowPublicAccess-boolean-).
* GR-44053 (change of behavior) Truffle stack trace information is now attached to host and internal exceptions via suppressed exceptions. The cause of an exception is never modified anymore.
* GR-44053 (change of behavior) A `StackOverflowError` or `OutOfMemoryError` crossing a Truffle call boundary will not be injected guest stack trace information anymore.
* GR-44723 `Truffle.getRuntime().getName()` and consequently `Engine.getImplementationName()` have been adjusted to return "Oracle GraalVM" instead of "GraalVM EE".
* GR-44211 Added `TruffleLanguage.Env#newTruffleThreadBuilder(Runnable)` to create a builder for threads that have access to the appropriate `TruffleContext`. All existing `TruffleLanguage.Env#createThread` methods have been deprecated. On top of what the deprecated methods provide, the builder allows specifying `beforeEnter` and `afterLeave` callbacks for the created threads. 
* GR-44211 Added `TruffleLanguage.Env#newTruffleThreadBuilder(Runnable)` to create a builder for threads that have access to the appropriate `TruffleContext`. All existing `TruffleLanguage.Env#createThread` methods have been deprecated. On top of what the deprecated methods provided, the builder now allows to specify `beforeEnter` and `afterLeave` callbacks for the created threads. 

## Version 22.3.0

* GR-40069 Added additional methods to the static frame API.
  * Added `copyStatic` to copy a static slot in cases where the underlying type is not known.
  * Added `clearStatic` to clear a static slot in cases where the underlying type is not known.
  * Added `swap...Static` to swap slots of known (primitive or object) or unknown underlying type.
* GR-40103 Potentially breaking: Static frame access is now validated when assertions are enabled. Reading a slot with a different type than written to leads to an `AssertionError`.
* GR-40163 Deprecated `TruffleLanguage.Env.newContextBuilder()` and replaced it with a new method `TruffleLanguage.Env.newInnerContextBuilder(String...)`. The new method does no longer inherit all privileges from the parent context and does no longer initialize the creator context by default. The new method also allows to set the permitted languages for the inner context similarly as in the polyglot embedding API. 
* GR-40163 Changed behavior: Inner contexts do no longer inherit application arguments from the outer context. It is now possible to set application arguments explicitly for inner contexts using `TruffleContext.Builder.arguments(String, String[])`.
* GR-40163 Changed behavior: Inner contexts do no longer use system exit on exit even if the polyglot embedder specified it with `Context.Builder.useSystemExit(boolean)` for the outer context.
* GR-40163 Added new capabilities to `TruffleContext`:
	* Added `TruffleContext.Builder.out(OutputStream)`, `TruffleContext.Builder.err(OutputStream)` and `TruffleContext.Builder.in(InputStream)` to customize streams for inner contexts. 
	* GR-35358 Added `TruffleContext.Builder.forceSharing(Boolean)` to force or deny code sharing for inner contexts.
	* GR-36927 Added `TruffleContext.Builder.option(String, String)` to override language options for inner contexts. This is currently only supported if all access privileges have been granted by the embedder.
	* Added `TruffleContext.Builder.inheritAllAccess(boolean)` which allows to enable access privilege inheritance from the outer context. By default this flag is `false`. 
	* Access privileges can now be individually granted or denied. Note that an inner context still cannot use any of the privileges that have not been granted to the outer context. For example, if the outer context has no access to IO then the inner context won't have access to IO even if the privilege is set for the inner context. The following new methods were added to configure privileges for inner contexts:
		* `TruffleContext.Builder.allowCreateThreads(boolean)` 
		* `TruffleContext.Builder.allowNativeAccess(boolean)` 
		* `TruffleContext.Builder.allowIO(boolean)` 
		* `TruffleContext.Builder.allowHostClassLoading(boolean)` 
		* `TruffleContext.Builder.allowHostLookup(boolean)` 
		* `TruffleContext.Builder.allowCreateProcess(boolean)` 
		* `TruffleContext.Builder.allowPolyglotAccess(boolean)` 
		* `TruffleContext.Builder.allowInheritEnvironmentAccess(boolean)` 
		* `TruffleContext.Builder.allowInnerContextOptions(boolean)` 
* GR-40163 Added `TruffleContext.initializePublic(Node, String)` and `TruffleContext.initializeInternal(Node, String)` to initialize a public or internal language of an inner context.
* GR-39354 TruffleStrings: added ErrorHandling parameter to CreateForwardIteratorNode and CreateBackwardIteratorNode.
* GR-40062 `String.indexOf` methods are no longer considered PE safe and using them will now fail the native-image block list check. Use `TruffleString` instead or put them behind a `@TruffleBoundary`.
* GR-39354 TruffleStrings: added ErrorHandling parameter to ByteLengthOfCodePointNode, CodePointAtIndexNode and CodePointAtByteIndexNode.
* GR-39219 Removed several deprecated APIs:
    * Removed deprecated `FrameSlot` API. The API was deprecated in 22.0.
    * Removed deprecated `CompilerOptions` API. The API was deprecated in 22.1.
    * Removed deprecated `TruffleRuntime.createCallTarget` and `RootNode.setCallTarget` API. The API was deprecated in 22.0.
    * Removed deprecated `TruffleContext.enter` and `TruffleContext.leave` API. The API was deprecated in 20.3.
    * Removed deprecated `MemoryFence` API. The API was deprecated in 22.1.
    * Removed deprecated `TruffleRuntime.getCallerFrame` and `TruffleRuntime.getCurrentFrame` API. The API was deprecated in 22.1.
    * Removed deprecated `@CachedContext` and `@CachedLibrary` API. The API was deprecated in 21.3.
    * Removed deprecated `get()` method from `LanguageContext` and `ContextReference` API. The API was deprecated in 21.3.
    * Removed deprecated equality `ValueProfile` . The API was deprecated in 21.2.
    * Removed deprecated `UnionAssumption`, `AlwaysValidAssumption` and `NeverValidAssumption`. The API was deprecated in 22.1.
* GR-35797 The [SnippetRun#getException()](https://www.graalvm.org/truffle/javadoc/org/graalvm/polyglot/tck/ResultVerifier.SnippetRun.html#getException--) now provides an `IllegalArgumentException` thrown during the snippet execution. The `IllegalArgumentException` is converted to a `PolyglotException` before it is returned.
* Added the `@HostCompilerDirectives.InliningCutoff` annotation that allows to manually tune inlining decisions for host inlining.
* Tuned host inlining heuristic for reduced code size. A new host inlining tuning guide is available in the [docs](https://github.com/oracle/graal/blob/master/truffle/docs/HostCompilation.md#host-inlining)
* GR-35007 (EE-only) The Truffle sandboxing CPU time limits (`sandbox.MaxCPUTime`) are also supported on the native image.
* GR-24927 The Truffle annotation processor now emits an error for methods annotated by a `@TruffleBoundary` annotation and a `Frame` parameter. Previously, the processor only reported an error for `VirtualFrame` parameters. To resolve this, either change the parameter to a `MaterializedFrame` , remove the parameter or remove the `@TruffleBoundary`.
* GR-24927 Truffle DSL now automatically materalizes frames when a `Frame` parameter is used in an uncached instance of a `@Specialization`. For example, if it rewrites itself to an uncached version due to the usage of a `@CachedLibrary`.
* GR-35007 (EE-only) The Truffle sandboxing CPU time limits (`sandbox.MaxCPUTime`) are also supported on the native image.
* GR-28705 Added `TruffleInstrument.Env#createSystemThread` to create a new thread designed to process instrument tasks in the background.
* GR-28705 Added `TruffleLanguage.Env#createSystemThread` to create a new thread designed to process language internal tasks in the background.
* GR-31304 `Debugger.disableStepping()` and `Debugger.restoreStepping()` added to disable/restore stepping on a dedicated thread on a specific code path.
* GR-39415 Experimental options are on by default in the TCK test Context. Added `LanguageProviders.additionalOptions()` which allows TCK providers to set their language's options in the test context (Attempts to set other languages' options will result in an `IllegalArgumentException` while creation the context).
* GR-38163 Introduced [RootNode.getParentFrameDescriptor](https://www.graalvm.org/truffle/javadoc/com/oracle/truffle/api/nodes/RootNode.html#getParentFrameDescriptor) to support identifying lexical scope parents of hot methods and compiling them earlier.

## Version 22.2.0

* GR-33829 Added support on libgraal for caching encoded graphs across Truffle compilations to speedup partial evaluation. The cache is enabled by default and can be enabled/disabled with the `--engine.EncodedGraphCache` option.
* GR-38925 Added `InteropLibrary.hasMetaParents(Object)` and `InteropLibrary.getMetaParents(Object)` that allow lookup of the hierarchy of parents for meta objects (e.g. super class or implemented interface of Java classes).
* GR-36557 Deprecated `--engine.MaximumGraalNodeCount` and introduced `--engine.MaximumGraalGraphSize` to control the maximum graal graph size during partial evaluation.
* GR-37493 Added `@DenyReplace` to deny replacement of final node types. 
* GR-37493 Potentially breaking: Disabled replace of all Truffle DSL generated uncached nodes. If you call `Node.replace()` on an uncached version of a generated node or library it will now fail with an `IllegalArgumentException`. As a rule of thumb, uncached versions of nodes should not ever be stored in `@Child` fields. Instead, they should always be used as singletons.
* GR-37493 Removed long time deprecated API `NodeFieldAccessor` without replacement. Added a some utility methods in `NodeUtil` as a replacement for this API: `NodeUtil.collectFieldNames(Class)`, `NodeUtil.collectNodeChildren(Node)` and `NodeUtil.collectNodeProperties(Node)`.
* GR-37100 Deprecated `BytecodeOSRNode.copyIntoOSRFrame(VirtualFrame, VirtualFrame, int)`, in favor of `BytecodeOSRNode.copyIntoOSRFrame(VirtualFrame, VirtualFrame, int, Object)`.
* GR-36944 Added new static APIs to `com.oracle.truffle.api.frame.Frame`:
    * Added new `Static` option to `com.oracle.truffle.api.frame.FrameSlotKind` for index-based slots. Frame slots using this kind cannot be changed to another kind later on. Static frame slots can only hold either a primitive or an `Object` value, never both at the same time.
    * Added new `get.../set...` methods postfixed by `Static` for exclusively accessing static frame slots.
    * Added new `copy.../clear...` methods postfixed by `Static` for exclusively copying and clearing static frame slots.
    * Static frame slots are intended for situations where the type of a variable in a frame slots is known ahead of time and does not need any type checks (e.g. in statically typed languages).
* GR-36557 Introduced `--engine.InliningUseSize` which changes the code size approximation during inlining to an approximation of the size of the graph rather than just the node count. This option is false by default.
* GR-37310 Add `BytecodeOSRNode.storeParentFrameInArguments` and `BytecodeOSRNode.restoreParentFrameFromArguments` to give languages more control over how frame arguments in bytecode OSR compilations are created.
* GR-35280 Implemented new domain specific inlining phase for Truffle interpreter host compilation. 
    * In native image hosts the new optimizations is applied to all methods annotated with `@BytecodeInterpreterSwitch` and methods which were detected to be used for runtime compilation. 
    * On HotSpot hosts the new optimizations will be applied to methods annotated with `@BytecodeInterpreterSwitch` only.
    * The annotation `@BytecodeInterpreterSwitchBoundary` was deprecated. Boundaries for the compilation are now inferred from directives like `CompilerDirective.transferToInterpreter()` and `@TruffleBoundary` automatically.
    * See the [HostOptimization.md](https://github.com/oracle/graal/blob/master/truffle/docs/HostCompilation.md) for further details.
* GR-38387 Deterministic and declaration order of `InteropLibrary.getMembers()` is now required.
* GR-38110 Added option to use `long` values as offsets for accessing memory through `ByteArraySupport`.
* GR-39029 Fixed issue in `InteropLibrary` that required `asDate` to be implemented whenever `isTime` is exported; correct dependency is on `isDate`.
* GR-38945 Truffle IGV dumping with log level 5 (e.g. `-Dgraal.Dump=Truffle:5`) now dumps the graph after each method that was fully partially evaluated. This enables debugging of problems only visible during partial evaluation.
* GR-34894 Removed deprecated `DynamicObject` APIs:
    * `Shape`: `getKeyList(Pred)`, `getPropertyList(Pred)`, `Pred`, `getObjectType`, `getId`, `isRelated`, `createSeparateShape`, `append`, `reservePrimitiveExtensionArray`, `hasTransitionWithKey`
    * `DynamicObject`: all deprecated constructors and methods (`get`, `set`, `contains`, `define`, `delete`, `size`, `isEmpty`, `setShapeAndGrow`, `setShapeAndResize`, `updateShape`, `copy`)
    * `ShapeListener`
    * `TypedLocation`
    * `Layout.newInstance`, `Layout.createShape`
    * `Property`: `copyWithRelocatable`, `copyWithFlags`, `isSame`, `relocate`, `set`, `setInternal`, `setGeneric`.
    * `IncompatibleLocationException`, `FinalLocationException` constructors
* GR-34894 Deprecated legacy and low-level `DynamicObject` APIs:
    * `Shape`: `Allocator`, `allocator`, `createFactory`, `newInstance`, `defineProperty`, `addProperty`, `changeType`, `getMutex`
    * `ObjectLocation`, `BooleanLocation`, `DoubleLocation`, `IntLocation`, `LongLocation`
    * `Location`: `canSet`, `set`, `setInternal`, `get`, `getInternal`, `incompatibleLocation`, `finalLocation`
    * `Property`: `create`, `get`, `set`, `setSafe`, `setGeneric`.
    * `ObjectType`
    * `DynamicObjectFactory`, `LocationModifier`, `LocationFactory`, `LayoutFactory`
    * `IncompatibleLocationException`, `FinalLocationException`
* GR-34894 Introduced `Location.isPrimitive()`, `Location.getConstantValue()`, and `Shape.makePropertyGetter(Object)`.
* GR-39058 The Static Object Model offers preliminary support for field-based storage also on Native Image. 

## Version 22.1.0

* GR-35924 Context preinitialization in combination with auxiliary engine caching now preinitializes a context for each sharing layer with the common configuration of previously created contexts.
* Added [TruffleStrings](https://github.com/oracle/graal/blob/master/truffle/docs/TruffleStrings.md), a flexible string implementation for all Truffle languages.
* Added a `@GeneratePackagePrivate` annotation to change the visibility of generated nodes to package-private even if the template node is public.
* Changed the default [`Object` target type mapping](https://www.graalvm.org/sdk/javadoc/org/graalvm/polyglot/Value.html#as-java.lang.Class-) for values that have both array elements and members from `Map` to `List`.
* GR-36425 Truffle DSL assumption expressions are now always executed instead of cached if their return value can be proven a partial evaluation constant. For example, if an assumption is read from a field in the declared node or a `@Cached` parameter then the expression can be always executed instead of being cached. This improves memory footprint of the generated code as no fields for the assumption cache needs to be generated. Language implementations are encouraged to check all usages of `@Specialization(assumption=...)` and verify whether they can be expressed as a PE constant. Ensure that all fields accessed in the expression are either final or annotated with `@CompilationFinal` and do not bind any dynamic parameter. Note that the DSL cannot infer PE constantness from method bodies and is therefore limited to field accesses. The resolution works through an arbitrary number of field accesses, e.g. through other Node classes, if they are visible in the expression (e.g. `field1.field2.field3`). 
* Added [TruffleLanguage.Env#createHostAdapter](https://www.graalvm.org/truffle/javadoc/com/oracle/truffle/api/TruffleLanguage.Env.html#createHostAdapter-java.lang.Object:A-) accepting host symbols and host classes as the types to extend, replacing and deprecating the `java.lang.Class`-based version.
* GR-10128 Added the `website` property to the [TruffleLanguage.Registration](https://www.graalvm.org/truffle/javadoc/com/oracle/truffle/api/TruffleLanguage.Registration.html#website--) and [TruffleInstrument.Registration](https://www.graalvm.org/truffle/javadoc/com/oracle/truffle/api/instrumentation/TruffleInstrument.Registration.html#website--) allowing language and instrument developers to specify a URL for a web site with further information about their language/tool.
* GR-10128 Added the `usageSyntax` property to the [Option](https://www.graalvm.org/truffle/javadoc/com/oracle/truffle/api/Option.html#usageSyntax--) allowing developers to specify the syntax their option expects. See the javadoc for more information.
* Added `TruffleSafepoint.setAllowActions` to disable thread local actions temporarily for trusted internal guest code. Currently only allowed during the finalization of a context in `TruffleLanguage.finalizeContext(Object)`.
* Added `FrameDescriptor.getInfo()` and `FrameDescriptor.Builder.info()` to associate a user-defined object with a frame descriptor.
* GR-33851 Dropped Java 8 support.
* Deprecated `MemoryFence`. Please use `VarHandle` directly.
* Deprecated `TruffleSafepoint.setBlocked`, in favor of `TruffleSafepoint.setBlockedWithException`, which allows interception and handling of safepoint-thrown exceptions.
* GR-36525 Deprecated `CompilerOptions`. They had no effect for several releases already. Deprecated for removal.
* GR-22281 Deprecated `TruffleRuntime.getCurrentFrame()` and `TruffleRuntime.getCallerFrame()`. They were encouraging unsafe use of the `FrameInstance` class. Note that a `FrameInstance` instance must not be escaped outside the scope of the `FrameInstanceVisitor.visitFrame` method. Language implementers are encouraged to validate all usages of `TruffleRuntime.iterateFrames(...)`. We plan to enforce this rule in future versions of Truffle.
* GR-22281 Added `TruffleRuntime.iterateFrames(FrameInstanceVisitor visitor, int skipFrames)` that allows to efficiently skip a number of frames before the visitor is invoked. This was added to allow efficient migration of usages from the deprecated `TruffleRuntime.getCallerFrame()` method.
* Removed the deprecated `TruffleException` that was deprecated in the GraalVM 20.3.0. The `AbstractTruffleException` no longer implements `TruffleException`. `AbstractTruffleException` methods inherited from the `TruffleException` have been removed. As part of this removal, the recommendation for languages how to [handle exceptions](https://www.graalvm.org/truffle/javadoc/com/oracle/truffle/api/interop/InteropLibrary.html#isException-java.lang.Object-) has been updated.
* Added methods to [TruffleContext.Builder](https://www.graalvm.org/truffle/javadoc/com/oracle/truffle/api/TruffleContext.Builder.html) that allow throwing custom guest exceptions when the new built context is cancelled, hard-exited, or closed and the corresponding exception is about to reach the outer context. In case the customization is not used and the new context is cancelled, hard-exited, or closed, Truffle newly throws an internal error.
    * Added [TruffleContext.Builder#onCancelled](https://www.graalvm.org/truffle/javadoc/com/oracle/truffle/api/TruffleContext.Builder.html#onCancelled-java.lang.Runnable-) that allows throwing a custom guest exception when the new context is cancelled.
    * Added [TruffleContext.Builder#onExited](https://www.graalvm.org/truffle/javadoc/com/oracle/truffle/api/TruffleContext.Builder.html#onExited-java.util.function.Consumer-) that allows throwing a custom guest exception when the new context is hard-exited.
    * Added [TruffleContext.Builder#onClosed](https://www.graalvm.org/truffle/javadoc/com/oracle/truffle/api/TruffleContext.Builder.html#onClosed-java.lang.Runnable-) that allows throwing a custom guest exception when the new context is closed.
* GR-35093 Deprecated `UnionAssumption`, use arrays of assumptions instead. Deprecated `NeverValidAssumption` and `AlwaysValidAssumption`, use `Assumption.NEVER_VALID` and `Assumption.ALWAYS_VALID` instead. Language implementations should avoid custom `Assumption` subclasses, they lead to performance degradation in the interpreter.
* GR-35093 Added `create()` constructor methods to profiles in `com.oracle.truffle.api.profiles` where appropriate to simplify use with Truffle DSL.

## Version 22.0.0
* Truffle DSL generated code now inherits all annotations on constructor parameters to the static create factory method.
* Added a [Message#getId()](https://www.graalvm.org/truffle/javadoc/com/oracle/truffle/api/library/Message.html#getId--) method returning a unique message id within a library.
* Added a [LibraryFactory#getMessages()](https://www.graalvm.org/truffle/javadoc/com/oracle/truffle/api/library/LibraryFactory.html#getMessages--) method returning a list of messages that the library provides.
*  Changed behavior of `RootNode#getCallTarget()` such that it lazily initializes its call target. This enforces a one-to-one relationship between root nodes and call targets, which avoids several problems, for example, with regard to instrumentation. As a consequence, `RootNode.setCallTarget()` and `TruffleRuntime#createCallTarget()` are deprecated now. Please use `RootNode#getCallTarget()` to access the call target of a root node from now on.
* In `TruffleLanguage.finalizeContext(Object)`, there is a new requirement for leaving all remaining unclosed inner contexts created by the language on all threads where the contexts are still active.
No active inner context is allowed after `TruffleLanguage.finalizeContext(Object)` returns. Not complying with this requirement will result in an internal error. Please note that inactive inner contexts are still closed implicitly by the parent context.
* Added `TruffleContext.closeExited(Node, int)` to hard exit an entered truffle context. See [the documentation](https://github.com/oracle/graal/blob/master/truffle/docs/Exit.md).
* Added `TruffleLanguage.exitContext(Object, ExitMode, int)` to allow languages perform actions before natural/hard context exit. Languages are encouraged to run all their shutdown hooks in exitContext instead of finalizeContext.
* Improved the output format for `engine.TraceCompilation` and `engine.TraceCompilationDetails`. See [Optimizing.md](https://github.com/oracle/graal/blob/master/truffle/docs/Optimizing.md) for details.
* Extended `HostObject` so that it exposes the `length` field and the `clone()` method of Java arrays as interop members. This can be disabled with `HostAccess.Builder.allowArrayAccess(false)`.
* Implicit cast checks are now generated in declaration order where the direct target type is always checked first. Languages implementations are encouraged to optimize their implicit cast declaration order by sorting them starting with the most frequently used type.
* When using the Static Object Model, storage classes can have precise object field types, not just `java.lang.Object`.
* Added `CompilerDirectives.hasNextTier()` to allow language implementations to control profiling in intermediate compilation tiers. In particular, `LoopNode.reportLoopCount()` should also be called in intermediate tiers as part of bytecode interpreters to improve last tier compilation.
* Introduced sharing layers. A sharing layer is a set of language instances that share code within one or more polyglot contexts. In previous versions language instances were shared individually whenever a new language context was created. Instead language instances are now reused for a new context if and only if the entire layer can be shared. A layer can be shared if all initialized languages of a layer support the same context policy and their options are compatible. Please note the following changes on observable language behavior:
    * For any executed Truffle node it can now be assumed that the current language instance will remain constant. This means that the language instance can always be safely stored in the AST even for nodes that are used through the interoperability protocol by other languages. It is still recommend to not store language instances in AST nodes, but use LanguageReferences instead to avoid additional memory footprint.
    * The method LanguageReference.get(Node), if called with an adopted and compilation final node, is now guaranteed to fold to a constant value during compilation.
    * TruffleLanguage.initializeMultipleContexts() is now guaranteed to be called prior to all created contexts of the same language instance. For existing languages this means that any assumption invalidated during initialization of multiple contexts can now become a regular boolean field. This should simplify language implementations as they no longer need to be able to change sharing mode after call targets were already loaded.
    * Language initialization will now fail if new language context is initialized and the language is incompatible to the sharing layer of the current context. For example, if sharing is enabled with a shared language already initialized, any new language with unsupported sharing will now fail to initialize. The recommended solution is to specify all required languages when creating the context in `Context.newBuilder(String...)`. 
    * The method `TruffleLanguage.areOptionsCompatible(OptionValues, OptionValues)` is now also called before the initialization of the first context of a language if sharing is enabled. This allows languages to enable/disable sharing based on a language specific option, and not just  statically. 
    * Language instances are no longer shared for inner contexts if sharing is not enabled for a context, even if the language instance would support sharing in principle. This change was necessary to avoid the need to initialize sharing after the first context was created.
    * More information on code sharing can be found in the [javadoc](https://www.graalvm.org/truffle/javadoc/com/oracle/truffle/api/TruffleLanguage.ContextPolicy.html).
* Added the `--engine.TraceCodeSharing` option that allows to log debug information on code sharing.
* Added the `--engine.ForceCodeSharing` and `--engine.DisableCodeSharing` option that allows to force enable and force disable code sharing. This option is useful for testing to enable or disable sharing across all contexts of a process.
* Removed deprecated in `ArityException`.
* Removed deprecated methods in `ArityException`.
* Removed deprecated object DSL processor that was deprecated for several releases. 
* Removed deprecated encapsulating node accessor methods in `NodeUtil`.
* Removed deprecated method `LoopNode.executeLoop`.
* Removed many deprecated methods in `TruffleLanguage`, `TruffleLanguage.Env` and `TruffleInstrument.Env`. All of which were already deprecated for at least four releases.
* Removed deprecated `GraphPrintVisitor`.

* Added new APIs to `com.oracle.truffle.api.frame.Frame` and `com.oracle.truffle.api.frame.FrameDescriptor`:
    * Added a new "namespace" of index-based slots in `Frame` that is defined during construction of the frame descriptor and cannot be changed afterwards, and that is accessed using `int` indexes instead of `FrameSlot`s.
    * Added a second new "namespace" of slots (called auxiliary slots) in `Frame` that can be added to the frame descriptor dynamically (and which only supports "object" slots).
    * In addition to `get.../set...` methods, the new API also supports `copy` and `swap` of frame slots.
    * The `FrameSlot`-based API methods in `Frame` and `FrameDescriptor` were deprecated.
    * `FrameSlotTypeException` is now an unchecked exception, which simplifies many APIs and removes the need for the `FrameUtil` class.
* Changes to the way frame slots are handled during partial evaluation:
    * Removed the `FrameClearPhase` - now clearing the frame slots in the "clear" intrinsics instead.
    * Added a new `FrameAccessVerificationPhase` that detects improper pairing of frame slot types at merges, inserts deopts and outputs a performance warning: frame slots can now change type freely and will still be optimized by the frame intrinsics optimization, as long as the types are compatible at merges (whereas frame slots used to be restricted to one primitive type in the whole compilation unit).
* Made conversion rules for passing values to native code through the Truffle NFI more lenient.
    * Passing a `double` to a parameter of type `float` is allowed, possibly losing precision.
    * Passing signed integers to parameters of type `uint*` and unsigned integers to parameters of type `sint*` is allowed.

## Version 21.3.0
* Added a `@GenerateWrapper.Ignore` annotation to prevent methods from being instrumented in wrapper classes.
* The native image `TruffleCheckBlackListedMethods` option was deprecated and replaced by the `TruffleCheckBlockListMethods` option.
* Added new [Static Object Model](https://www.graalvm.org/truffle/javadoc/com/oracle/truffle/api/staticobject/package-summary.html) APIs to represent the layout of objects that, once defined, do not change the number and the type of their properties. It is particularly well suited for, but not limited to, the implementation of the object model of static programming languages. For more information, read the [Javadoc](https://www.graalvm.org/truffle/javadoc/com/oracle/truffle/api/staticobject/package-summary.html) and the [tutorial](https://github.com/oracle/graal/blob/master/truffle/docs/StaticObjectModel.md).
* Removed deprecated engine options: `engine.CompilationThreshold` and `engine.InliningTruffleTierOnExpand`
* Added `BytecodeOSRNode` interface to support on-stack replacement (OSR) for bytecode interpreters. OSR can improve start-up performance by switching from interpreted code to compiled code in the middle of execution. It is especially effective for targets with long-running loops, which can get "stuck" running in the interpreter without OSR. Refer to the [Javadoc](https://www.graalvm.org/truffle/javadoc/com/oracle/truffle/api/nodes/BytecodeOSRNode.html) and the [OSR guide](https://github.com/oracle/graal/blob/master/truffle/docs/OnStackReplacement.md) for more details.
* Removed support to read language and instrument registrations from `META-INF/truffle` files. Recompiling the TruffleLanguage or TruffleInstrument using the Truffle annotation processor automatically migrates the language or instrument to the new behavior. Languages are already migrated if they were compiled with a version later or equal than 19.3.
* Added [SourceSectionFilter#includes](http://www.graalvm.org/truffle/javadoc/com/oracle/truffle/api/instrumentation/SourceSectionFilter.html##includes-com.oracle.truffle.api.nodes.RootNode-com.oracle.truffle.api.source.SourceSection-java.util.Set-).
* Added [FrameInstance#getCompilationTier](http://www.graalvm.org/truffle/javadoc/com/oracle/truffle/api/frame/FrameInstance.html#getCompilationTier--) and [FrameInstancel#isCompilationRoot](http://www.graalvm.org/truffle/javadoc/com/oracle/truffle/api/frame/FrameInstance.htmll#isCompilationRoot--)
* Added `InteropLibrary.isValidValue(Object)` and `InteropLibrary.isValidProtocolValue(Object)`.
* Added `TruffleContext.evalPublic(Node, Source)` and `TruffleContext.evalInternal(Node, Source)` that allow to evaluate sources in an inner context and access values of the inner context safely.
* Added `TruffleContext.Builder.initializeCreatorContext(boolean)` that allows to disable initialization of the language that created the inner context.
* Added the ability to share values between contexts. Guest languages can now use values of the polyglot embedding API using host interop. This no longer leads to invalid sharing errors.
* Added `ReflectionLibrary.getUncached` method.
* Removed deprecated `TruffleLanguage.Registration#mimeType()`. Split up MIME types into `TruffleLanguage.Registration#characterMimeTypes()` and `TruffleLanguage.Registration#byteMimeTypes()`.
* Added a new and improved way to access the current language context and language instance of the thread.
    * Language and context references can now be stored in static final fields. See the [javadoc](https://www.graalvm.org/truffle/javadoc/com/oracle/truffle/api/TruffleLanguage.ContextReference.html) for the new intended usage.
    * All thread local lookups have an efficient implementation on HotSpot and SubstrateVM, interpreted and compiled, eliminating the need to ever cache the value in the AST.
    * Using a compilation final node passed as parameter, the context and language value can be constant folded if it is known that only one language or context instance can exist.
    * Deprecated all other means of accessing the current context: `TruffleLanguage.getCurrentContext(Class)`, `RootNode.getCurrentContext(Class)`, `ContextReference.get()`, `Node.lookupContextReference(Class)` and `@CachedContext`.
    * Deprecated all other means of accessing the current language: `TruffleLanguage.getCurrentLanguage(Class)`,  `LanguageReference.get()`, `Node.lookupLanguageReference(Class)` and `@CachedLanguage`.
* Removed deprecated `TruffleLanguage.getContextReference()`.
* Added `--engine.TraceDeoptimizeFrame` to trace frame deoptimizations due to `FrameInstance#getFrame(READ_WRITE|MATERIALIZE)`.
* Added loop condition profiling to `LoopNode`, so the `RepeatingNode` no longer needs to profile or inject the loop count. Language implementations should remove loop condition profiles from their repeating nodes since they are redundant now.
* Added `ThreadLocalAction` constructor that allows to configure recurring thread local actions to be performed repeatedly. This allows to build debug tooling that need to gather information in every safepoint poll of a thread.
* Added `ExecuteTracingSupport` interface that allows tracing the calls to `execute` methods of a `Node`. 
* Changed `--engine.InstrumentExceptionsAreThrown` to true by default and deprecated [EventContext#createError](https://www.graalvm.org/truffle/javadoc/com/oracle/truffle/api/instrumentation/EventContext.html#createError-java.lang.RuntimeException-) without replacement. Instrument exception are now thrown by default and observable by the guest language application.
* `TruffleLanguage.Env#getPublicTruffleFile(URI)` and `TruffleLanguage.Env#getInternalTruffleFile(URI)` have been fixed to behave as specified and throw `UnsupportedOperationException` instead of `FileSystemNotFoundException`.
* Added `LibraryFactory.getMessages()` to allow to enumerate all messages of a library.
* Added `Engine.newBuilder(String...)` that also allows to restrict the permitted languages of an engine. The permitted languages of an engine are inherited by all created contexts.

## Version 21.2.0
* Added `TypeDescriptor.subtract(TypeDescriptor)` creating a new `TypeDescriptor` by removing the given type from a union or intersection type.
* Added `CompilerDirectives.blackhole(value)` which can be helpful for benchmarking.
* Added `TruffleLanguage#Env.registerOnDispose(Closeable)` registering `Closeable`s for automatic close on context dispose.
* Added `RootNode#countsTowardsStackTraceLimit()`, replacing `RootNode#isInternal()` as the criterion that determines whether a frame with the given root node counts towards the stack trace limit.
* Added `engine.UsePreInitializedContext` option which can be used to disable usage of pre-initialized context.
* Added `MemoryFence`: provides methods for fine-grained control of memory ordering.
* `ValueProfile.createEqualityProfile()` was deprecated without replacement. `Object.equals(Object)` cannot safely be used on compiled code paths. Use the Truffle Specialization DSL instead to implement caches with equality semantics. Making `Object.equals(Object)` reachable as runtime compiled method will mark too many equals implementations reachable for runtime compilation in a native image.
* Methods annotated with `@Fallback`  of the Truffle specialization DSL now support `@Cached`, `@CachedContext`, `@CachedLanguage`, `@Bind` and dispatched `@CachedLibrary` parameters.
* Deprecated and added methods to support expected arity ranges in `ArityException` instances. Note that the replacement methods now include more strict validations.
* `DebugValue` methods `hashCode()` and `equals()` provide result of the interop `identityHashCode` and `isIdentical` calls on the corresponding guest objects, respectively.
* Enabled by default the traversing compilation queue with dynamic thresholds, see `--engine.TraversingCompilationQueue`, `--engine.DynamicCompilationThresholds`, `--engine.DynamicCompilerThresholdsMinScale`, `--engine.DynamicCompilerThresholdsMinNormalLoad` and `--engine.DynamicCompilerThresholdsMaxNormalLoad`.
* Added `LoopConditionProfile#create()` as an alias of `createCountingProfile()` so it can be used like `@Cached LoopConditionProfile loopProfile`.
* Enabled by default the traversing compilation queue with dynamic thresholds. See [the documentation](https://github.com/oracle/graal/blob/master/truffle/docs/TraversingCompilationQueue.md) for more information.
* Changed behavior of parameterized `Function<Object, Object>` conversion such that an `Object[]` argument is passed through to the guest function as a single array argument. Both raw `Function` and `Function<Object[], Object>` treat an `Object[]` as an array of arguments, like before.
* Added `TruffleContext.pause()` and `TruffleContext.resume(Future<Void>)` to pause and resume execution for a truffle context, respectively.
* Added `DebuggerSession.createPrimitiveValue()` to create a `DebugValue` from a primitive value. Use it instead of `DebugValue.set(primitiveValue)` which is now deprecated.
* Added support for iterators and hash maps to `DebugValue`. The added methods wraps the respective methods of `InteropLibrary`.
* Added support for Truffle libraries to be prepared for AOT. See `ExportLibrary.useForAOT` or the `AOTTutorial` java class for further details.
* The Specialization DSL now generates code to throw an `AssertionError` if a `@Shared` and `@Cached` parameter returns a non-null value and is used in a guard. The `null` state is reserved for the uninitialized state.
* Changed `TruffleLanguage.disposeContext`. In case the underlying polyglot context is being cancelled, `TruffleLanguage.disposeContext` is called even if `TruffleLanguage.finalizeContext` throws a TruffleException or a ThreadDeath exception.

## Version 21.1.0
* Added methods into `Instrumenter` that create bindings to be attached later on. Added `EventBinding.attach()` method.
* Added `TruffleContext.isCancelling()` to check whether a truffle context is being cancelled.
* Added `TruffleInstrument.Env.calculateContextHeapSize(TruffleContext, long, AtomicBoolean)` to calculate the heap size retained by a a context.
* Added `ContextsListener.onLanguageContextCreate`, `ContextsListener.onLanguageContextCreateFailed`, `ContextsListener.onLanguageContextInitialize`, and `ContextsListener.onLanguageContextInitializeFailed`  to allow instruments to listen to language context creation start events, language context creation failure events, language context initialization start events, and language context initialization failure events, respectively.
* Added `CompilerDirectives.isExact(Object, Class)` to check whether a value is of an exact type. This method should be used instead of the `value != null && value.getClass() == exactClass` pattern.
* Added `Frame.clear(FrameSlot)`. This allows the compiler to reason about the liveness of local variables. Languages are recommended to use it when applicable.
* Added `@GenerateAOT` to support preparation for AOT specializing nodes. Read the [AOT tutorial](https://github.com/oracle/graal/blob/master/truffle/docs/AOT.md) to get started with Truffle and AOT compilation.
* Profiles now can be disabled using `Profile.disable()` and reset using `Profile.reset()`.
* Added `--engine.CompileAOTOnCreate` option to trigger AOT compilation on call target create.
* Added new messages to `InteropLibrary` for interacting with buffer-like objects:
    * Added `hasBufferElements(Object)` that returns  `true` if this object supports buffer messages.
    * Added `isBufferWritable(Object)` that returns `true` if this object supports writing buffer elements.
    * Added `getBufferSize(Object)` to return the size of this buffer.
    * Added `readBufferByte(Object, long)`, `readBufferShort(Object, ByteOrder, long)`, `readBufferInt(Object, ByteOrder, long)`, `readBufferLong(Object, ByteOrder, long)`, `readBufferFloat(Object, ByteOrder, long)`  and `readBufferDouble(Object, ByteOrder, long)` to read a primitive from this buffer at the given index.
    * Added `writeBufferByte(Object, long, byte)`, `writeBufferShort(Object, ByteOrder, long, short)`, `writeBufferInt(Object, ByteOrder, long, int)`, `writeBufferLong(Object, ByteOrder, long, long)`, `writeBufferFloat(Object, ByteOrder, long, float)`  and `writeBufferDouble(Object, ByteOrder, long, double)` to write a primitive in this buffer at the given index (supported only if `isBufferWritable(Object)` returns `true`).
* Added `Shape.getLayoutClass()` as a replacement for `Shape.getLayout().getType()`. Returns the DynamicObject subclass provided to `Shape.Builder.layout`.
* Changed the default value of `--engine.MultiTier` from `false` to `true`. This should significantly improve the warmup time of Truffle interpreters.
* The native image build fails if a method known as not suitable for partial evaluation is reachable for runtime compilation. The check can be disabled by the `-H:-TruffleCheckBlackListedMethods` native image option.
* Added `ExactMath.truncate(float)` and `ExactMath.truncate(double)` methods to remove the decimal part (round toward zero) of a float or of a double respectively. These methods are intrinsified.
* Added `SuspendedEvent.prepareUnwindFrame(DebugStackFrame, Object)` to support forced early return values from a debugger.
* Added `DebugScope.convertRawValue(Class<? extends TruffleLanguage<?>>, Object)` to enable wrapping a raw guest language object into a DebugValue.
* Added new messages to the `InteropLibrary` to support iterables and iterators:
	* Added `hasIterator(Object)` that allows to specify that the receiver is an iterable.
    * Added `getIterator(Object)` to return the iterator for an iterable receiver.
    * Added `isIterator(Object)` that allows to specify that the receiver is an iterator.
    * Added `hasIteratorNextElement(Object)`  that allows to specify that the iterator receiver has element(s) to return by calling the `getIteratorNextElement(Object)` method.
    * Added `getIteratorNextElement(Object)` to return the current iterator element.
* Added `TruffleContext.leaveAndEnter(Node, Supplier)` to wait for another thread without triggering multithreading.
* Removed deprecated `TruffleLanguage.Env.getTruffleFile(String)`, `TruffleLanguage.Env.getTruffleFile(URI)` methods.
* Deprecated CompilationThreshold for preferred LastTierCompilationThreshold and SingleTierCompilationThreshold.
* Added new features to the DSL `@NodeChild` annotation:
    * Added `implicit` and `implicitCreate` attributes to allow implicit creation of child nodes by the parent factory method.
    * Added `allowUncached` and `uncached` attributes to allow using `@NodeChild` with `@GenerateUncached`.
* Added `TruffleLanguage.Env#getTruffleFileInternal(String, Predicate<TruffleFile>)` and `TruffleLanguage.Env#getTruffleFileInternal(URI, Predicate<TruffleFile>)` methods performing the guest language standard libraries check using a supplied predicate. These methods have a better performance compared to the `TruffleLanguage.Env#getInternalTruffleFile(String)` and `TruffleLanguage.Env#getInternalTruffleFile(URI)` as the guest language standard libraries check is performed only for files in the language home when IO is not enabled by the Context.
* Added `TruffleLanguage.Env.getLogger(String)` and `TruffleLanguage.Env.getLogger(Class<?>)` creating a context-bound logger. The returned `TruffleLogger` always uses a logging handler and options from Env's context and does not depend on being entered on any thread.
* Added new messages to the `InteropLibrary` to support hash maps:
	* Added `hasHashEntries(Object)` that allows to specify that the receiver provides hash entries.
	* Added `getHashSize(Object)` to return hash entries count.
	* Added `isHashEntryReadable(Object, Object)` that allows to specify that mapping for the given key exists and is readable.
	* Added `readHashValue(Object, Object)` to read the value for the specified key.
	* Added `readHashValueOrDefault(Object, Object, Object)` to read the value for the specified key or to return the default value when the mapping for the specified key does not exist.
	* Added `isHashEntryModifiable(Object, Object)` that allows to specify that mapping for the specified key exists and is writable.
	* Added `isHashEntryInsertable(Object, Object)` that allows to specify that mapping for the specified key does not exist and is writable.
	* Added `isHashEntryWritable(Object, Object)` that allows to specify that mapping is either modifiable or insertable.
	* Added `writeHashEntry(Object, Object, Object)` associating the specified value with the specified key.
	* Added `isHashEntryRemovable(Object, Object)` that allows to specify that mapping for the specified key exists and is removable.
	* Added `removeHashEntry(Object, Object)` removing the mapping for a given key.
	* Added `isHashEntryExisting(Object, Object)` that allows to specify that that mapping for a given key is existing.
	* Added `getHashEntriesIterator(Object)` to return the hash entries iterator.
    * Added `getHashKeysIterator(Object)` to return the hash keys iterator.
    * Added `getHashValuesIterator(Object)` to return the hash values iterator.
* Added `TypeDescriptor.HASH` and `TypeDescriptor.hash(TypeDescriptor, TypeDescriptor)` representing hash map types in the TCK.
* Added support for Truffle safepoints and thread local actions. See `TruffleSafepoint` and `ThreadLocalAction`. There is also a [tutorial](https://github.com/oracle/graal/blob/master/truffle/docs/Safepoints.md) that explains how to adopt and use in language or tool implementations.
* Make the Truffle NFI more modular.
    * Provide option `--language:nfi=none` for disabling native access via the Truffle NFI in native-image even if the NFI is included in the image (e.g. as dependency of another language).
    * Moved `trufflenfi.h` header from the JDK root include directory into the NFI language home (`languages/nfi/include`).

## Version 21.0.0
* If an `AbstractTruffleException` is thrown from the `ContextLocalFactory`, `ContextThreadLocalFactory` or event listener, which is called during the context enter, the exception interop messages are executed without a context being entered. The event listeners called during the context enter are:
    * `ThreadsActivationListener.onEnterThread(TruffleContext)`
    * `ThreadsListener.onThreadInitialized(TruffleContext, Thread)`
    * `TruffleInstrument.onCreate(Env)`
    * `TruffleLanguage.isThreadAccessAllowed(Thread, boolean)`
    * `TruffleLanguage.initializeMultiThreading(Object)`
    * `TruffleLanguage.initializeThread(Object, Thread)`
* Added `HostCompilerDirectives` for directives that guide the host compilations of Truffle interpreters.
    * `HostCompilerDirectives.BytecodeInterpreterSwitch` - to denote methods that contain the instruction-dispatch switch in bytecode interpreters
    * `HostCompilerDirectives.BytecodeInterpreterSwitchBoundary` - to denote methods that do not need to be inlined into the bytecode interpreter switch
* Truffle DSL generated nodes are no longer limited to 64 state bits. Use these state bits responsibly.
* Added support for explicitly selecting a host method overload using the signature in the form of comma-separated fully qualified parameter type names enclosed by parentheses (e.g. `methodName(f.q.TypeName,java.lang.String,int,int[])`).
* Changed the default value of `--engine.MultiTier` from `false` to `true`. This should significantly improve the warmup time of Truffle interpreters.
* Deprecated and added methods to support expected arity ranges in `ArityException` instances. Note that the replacement methods now include more strict validations.


## Version 20.3.0
* Added `RepeatingNode.initialLoopStatus` and `RepeatingNode.shouldContinue` to allow defining a custom loop continuation condition.
* Added new specialization utility to print detailed statistics about specialization instances and execution count. See [Specialization Statistics Tutorial](https://github.com/oracle/graal/blob/master/truffle/docs/SpecializationHistogram.md) for details on how to use it.
* Added new specialization compilation mode that ignores "fast path" specializations and generates calls only to "slow path" specializations. This mode is intended for testing purposes to increase tests coverage. See [Specialization testing documentation](https://github.com/oracle/graal/blob/master/truffle/docs/SpecializationTesting.md) for more details.
* Added [TruffleFile.readSymbolicLink](https://www.graalvm.org/truffle/javadoc/com/oracle/truffle/api/TruffleFile.html#readSymbolicLink--) method to read the symbolic link target.
* Added [ReportPolymorphism.Megamorphic](http://www.graalvm.org/truffle/javadoc/com/oracle/truffle/api/dsl/ReportPolymorphism.Megamorphic.html) annotation for expressing the "report only megamorphic specializations" use case when reporting polymorphism.
* Added new flags to inspect expansion during partial evaluation: `--engine.TraceMethodExpansion=truffleTier`, `--engine.TraceNodeExpansion=truffleTier`, `--engine.MethodExpansionStatistics=truffleTier` and `--engine.NodeExpansionStatistics=truffleTier`. Language implementations are encouraged to run with these flags enabled and investigate their output for unexpected results. See [Optimizing.md](https://github.com/oracle/graal/blob/master/truffle/docs/Optimizing.md) for details.
* Enabled by default the elastic allocation of Truffle compiler threads depending on the number of available processors, in both JVM and native modes. The old behavior, 1 or 2 compiler threads, can be explicitly enabled with `--engine.CompilerThreads=0`.
* Added `ThreadsActivationListener` to listen to thread enter and leave events in instruments.
* Added `TruffleInstrument.Env.getOptions(TruffleContext)` to retrieve context specific options for an instrument and `TruffleInstrument.getContextOptions()` to describe them. This is useful if an instrument wants to be configured per context. 
* Added `TruffleContext.isClosed()` to check whether a  truffle context is already closed. This is useful for instruments.
* Added `TruffleContext.closeCancelled` and `TruffleContext.closeResourceExhausted`  to allow instruments and language that create inner contexts to cancel the execution of a context.
* Added `TruffleContext.isActive` in addition to `TruffleContext.isEntered` and improved their documentation to indicate the difference.
* Added `ContextsListener.onContextResetLimit` to allow instruments to listen to context limit reset events from the polyglot API.
* All instances of `TruffleContext` accessible from instruments can now be closed by the instrument. Previously this was only possible for creators of the TruffleContext instance.
* Added the ability to create context and context thread locals in languages and instruments. See [ContextLocal](https://www.graalvm.org/truffle/javadoc/com/oracle/truffle/api/ContextLocal.html) and [ContextThreadLocal](https://www.graalvm.org/truffle/javadoc/com/oracle/truffle/api/ContextThreadLocal.html) for details.
* Removed the hard "maximum node count" splitting limit controlled by `TruffleSplittingMaxNumberOfSplitNodes` as well as the option itself.
* Removed polymorphism reporting from `DynamicObjectLibrary`. If the language wants to report polymorphism for a property access, it should do so manually using a cached specialization.
* The `iterations` for `LoopNode.reportLoopCount(source, iterations)` must now be >= 0.
* Added [NodeLibrary](https://www.graalvm.org/truffle/javadoc/com/oracle/truffle/api/interop/NodeLibrary.html), which provides guest language information associated with a particular Node location, local scope mainly and [TruffleLanguage.getScope](https://www.graalvm.org/truffle/javadoc/com/oracle/truffle/api/TruffleLanguage.html#getScope-C-) and [TruffleInstrument.Env.getScope](https://www.graalvm.org/truffle/javadoc/com/oracle/truffle/api/instrumentation/TruffleInstrument.Env.html#getScope-com.oracle.truffle.api.nodes.LanguageInfo-), which provides top scope object of a guest language.
* Deprecated com.oracle.truffle.api.Scope class and methods in TruffleLanguage and TruffleInstrument.Env, which provide the scope information through that class.
* Added scope information into InteropLibrary: [InteropLibrary.isScope](https://www.graalvm.org/truffle/javadoc/com/oracle/truffle/api/interop/InteropLibrary.html#isScope-java.lang.Object-), [InteropLibrary.hasScopeParent](https://www.graalvm.org/truffle/javadoc/com/oracle/truffle/api/interop/InteropLibrary.html#hasScopeParent-java.lang.Object-) and [InteropLibrary.getScopeParent](https://www.graalvm.org/truffle/javadoc/com/oracle/truffle/api/interop/InteropLibrary.html#getScopeParent-java.lang.Object-)
* Added utility method to find an instrumentable parent node [InstrumentableNode.findInstrumentableParent](https://www.graalvm.org/truffle/javadoc/com/oracle/truffle/api/instrumentation/InstrumentableNode.html#findInstrumentableParent-com.oracle.truffle.api.nodes.Node-).
* Deprecated `DebugScope.getArguments()` without replacement. This API was added without use-case.
* Added the [RootNode.isTrivial](https://www.graalvm.org/truffle/javadoc/com/oracle/truffle/api/nodes/RootNode.html#isTrivial) method, for specifying root nodes that are always more efficient to inline than not to.
* Added [ByteArraySupport](https://www.graalvm.org/truffle/javadoc/com/oracle/truffle/api/memory/ByteArraySupport.html): a helper class providing safe multi-byte primitive type accesses from byte arrays.
* Added a new base class for Truffle exceptions, see [AbstractTruffleException](https://www.graalvm.org/truffle/javadoc/com/oracle/truffle/api/exception/AbstractTruffleException.html). The original `TruffleException` has been deprecated. Added new interop messages for exception handling replacing the deprecated `TruffleException` methods.
* Added new messages to `InteropLibrary` related to exception handling:
    * Added `getExceptionType(Object)` that allows to specify the type of an exception, e.g. PARSE_ERROR. 
    * Added `isExceptionIncompleteSource(Object)` allows to specify whether the parse error contained unclosed brackets.
    * Added `getExceptionExitStatus(Object)` allows to specify the exit status of an exception of type EXIT.
    * Added `hasExceptionCause(Object)` and `getExceptionCause(Object)` to return the cause of this error
    * Added `hasExceptionStackTrace(Object)` and `getExceptionStackTrace(Object)` to return the guest stack this of this error. 
    * Added `hasExceptionMessage(Object)` and `getExceptionMessage(Object)` to provide an error message of the error.
    * Added `hasExecutableName(Object)` and `getExecutableName(Object)` to provide a method name similar to what was provided in `RootNode.getName()` but for executable objects.
    * Added `hasDeclaringMetaObject(Object)` and `getDeclaringMetaObject(Object)` to provide the meta object of the function. 
* Language implementations are recommended to perform the following steps to upgrade their exception implementation:
    * Convert non-internal guest language exceptions to `AbstractTruffleException`, internal errors should be refactored to no longer implement `TruffleException`.
    * Export new interop messages directly on the `AbstractTruffleException` subclass if necessary. Consider exporting `getExceptionType(Object)`, `getExceptionExitStatus(Object)` and `isExceptionIncompleteSource(Object)`. For other interop messages the default implementation should be sufficient for most use-cases. Consider using `@ExportLibrary(delegateTo=...)` to forward to a guest object stored inside of the exception.
    * Rewrite interop capable guest language try-catch nodes to the new interop pattern for handling exceptions. See `InteropLibrary#isException(Object)` for more information. 
    * Implement the new method `RootNode.translateStackTraceElement` which allows guest languages to transform stack trace elements to accessible guest objects for other languages.
    * Consider making executable interop objects of the guest language implement `InteropLibrary.hasExecutableName(Object)` and `InteropLibrary.hasDeclaringMetaObject(Object)`.
    * Make exception printing in the guest language use `InteropLibrary.getExceptionMessage(Object)`, `InteropLibrary.getExceptionCause(Object)` and `InteropLibrary.getExceptionStackTrace(Object)` for foreign exceptions to print them in the style of the language.
    * Make all exports of `InteropLibrary.throwException(Object)` throw an instance of `AbstractTruffleException`. This contract will be enforced in future versions when `TruffleException` will be removed.
    * Attention: Since [AbstractTruffleException](https://www.graalvm.org/truffle/javadoc/com/oracle/truffle/api/exception/AbstractTruffleException.html) is an abstract base class, not an interface, the exceptions the Truffle NFI throws do not extend UnsatisfiedLinkError anymore. This is an incompatible change for guest languages that relied on the exact exception class. The recommended fix is to catch AbstractTruffleException instead of UnsatisfiedLinkError.
* Added [TruffleInstrument.Env.getEnteredContext](https://www.graalvm.org/truffle/javadoc/com/oracle/truffle/api/instrumentation/TruffleInstrument.Env.html#getEnteredContext--) returning the entered `TruffleContext`.
* Added [DebuggerSession.setShowHostStackFrames](https://www.graalvm.org/truffle/javadoc/com/oracle/truffle/api/debug/DebuggerSession.html#setShowHostStackFrames-boolean-) and host `DebugStackFrame` and `DebugStackTraceElement`. This is useful for debugging of applications that use host interop.
* All Truffle Graal runtime options (-Dgraal.) which were deprecated in GraalVM 20.1 are removed. The Truffle runtime options are no longer specified as Graal options (-Dgraal.). The Graal options must be replaced by corresponding engine options specified using [polyglot API](https://www.graalvm.org/truffle/javadoc/org/graalvm/polyglot/Engine.Builder.html#option-java.lang.String-java.lang.String-).
* Deprecated the `com.oracle.truffle.api.object.dsl` API without replacement. The migration path is to use `DynamicObject` subclasses with the `com.oracle.truffle.api.object` API.
* A node parameter now needs to be provided to TruffleContext.enter() and TruffleContext.leave(Object). The overloads without node parameter are deprecated. This is useful to allow the runtime to compile the enter and leave code better if a node is passed as argument. 
* Added [DebuggerSession.suspendHere](https://www.graalvm.org/truffle/javadoc/com/oracle/truffle/api/debug/DebuggerSession.html#suspendHere-com.oracle.truffle.api.nodes.Node-) to suspend immediately at the current location of the current execution thread.
* Added [RootNode.prepareForAOT](https://www.graalvm.org/truffle/javadoc/com/oracle/truffle/api/nodes/RootNode.html#prepareForAOT) that allows to initialize root nodes for compilation that were not yet executed.
* Removed deprecation for `RootNode.getLanguage(Class<?>)`, it is still useful to efficiently access the associated language of a root node.
* Block node partial compilation is no longer eagerly triggered but only when the `--engine.MaximumGraalNodeCount` limit was reached once for a call target.
* Lifted the restriction that the dynamic type of a `DynamicObject` needs to be an instance of `ObjectType`, allowing any non-null object. Deprecated `Shape.getObjectType()` that has been replaced by `Shape.getDynamicType()`.
* Added [TruffleLanguage.Env.createHostAdapterClass](https://www.graalvm.org/truffle/javadoc/com/oracle/truffle/api/TruffleLanguage.Env.html#createHostAdapterClass-java.lang.Class:A-) to allow extending a host class and/or interfaces with a guest object via a generated host adapter class (JVM only).
* Deprecated the old truffle-node-count based inlining heuristic and related options (namely InliningNodeBudget and LanguageAgnosticInlining).
* Added `@GenerateLibrary.pushEncapsulatingNode()` that allows to configure whether encapsulating nodes are pushed or popped.

## Version 20.2.0
* Added new internal engine option `ShowInternalStackFrames` to show internal frames specific to the language implementation in stack traces.
* Added new identity APIs to `InteropLibrary`:
    * `hasIdentity(Object receiver)` to find out whether an object specifies identity
	* `isIdentical(Object receiver, Object other, InteropLibrary otherLib)` to compare the identity of two object
	* `isIdenticalOrUndefined(Object receiver, Object other)` export to specify the identity of an object.
	* `identityHashCode(Object receiver)` useful to implement maps that depend on identity.
* Added `TriState` utility class represents three states TRUE, FALSE and UNDEFINED.
* Added `InteropLibrary.getUncached()` and `InteropLibrary.getUncached(Object)` short-cut methods for convenience.
* Enabled by default the new inlining heuristic in which inlining budgets are based on Graal IR node counts and not Truffle Node counts.
* Added `ConditionProfile#create()` as an alias of `createBinaryProfile()` so it can be used like `@Cached ConditionProfile myProfile`. 
* Improved `AssumedValue` utility class: Code that reads the value but can not constant fold it does not need to deopt when the value changes.
* A `TruffleFile` for an empty path is no more resolved to the current working directory.
* Added [`SourceBuilder.canonicalizePath(boolean)`](https://www.graalvm.org/truffle/javadoc/com/oracle/truffle/api/source/Source.SourceBuilder.html) to control whether the `Source#getPath()` should be canonicalized.
* Deprecated and renamed `TruffleFile.getMimeType` to [TruffleFile.detectMimeType](https://www.graalvm.org/truffle/javadoc/com/oracle/truffle/api/TruffleFile.html#detectMimeType--). The new method no longer throws `IOException` but returns `null` instead.
* The languages are responsible for stopping and joining the stopped `Thread`s in the [TruffleLanguage.finalizeContext](https://www.graalvm.org/truffle/javadoc/com/oracle/truffle/api/TruffleLanguage.html#finalizeContext-C-).
* Added Truffle DSL `@Bind` annotation to common out expression for use in guards and specialization methods.
* Added the ability to disable adoption for DSL cached expressions with type node using `@Cached(value ="...", weak = true)`.
* Added an option not to adopt the parameter annotated by @Cached, using `@Cached(value ="...", adopt = false)`.
* Added `TruffleWeakReference` utility to be used on partial evaluated code paths instead of the default JDK `WeakReference`.
* Removed deprecated API in `com.oracle.truffle.api.source.Source`. The APIs were deprecated in 19.0.
* Added `CompilerDirectives.shouldNotReachHere()` as a short-cut for languages to indicate that a path should not be reachable neither in compiled nor interpreted code paths.
* All subclasses of `InteropException` do no longer provide a Java stack trace. They are intended to be thrown, immediately caught by the caller and not re-thrown. As a result they can now be allocated on compiled code paths and do no longer require a `@TruffleBoundary` or `transferToInterpreterAndInvalidate()` before use. Languages are encouraged to remove `@TruffleBoundary` annotations or leading `transferToInterpreterAndInvalidate()` method calls before interop exceptions are thrown. 
* All `InteropException` subclasses now offer a new `create` factory method to provide a cause. This cause should only be used if user provided guest application code caused the problem.
* The use of `InteropException.initCause` is now deprecated for performance reasons. Instead pass the cause when the `InteropException` is constructed. The method `initCause` will throw `UnsupportedOperationException` in future versions. Please validate all calls to `Throwable.initCause` for language or tool implementation code.
* Added [TruffleFile.isSameFile](https://www.graalvm.org/truffle/javadoc/com/oracle/truffle/api/TruffleFile.html#isSameFile-com.oracle.truffle.api.TruffleFile-java.nio.file.LinkOption...-) method to test if two `TruffleFile`s refer to the same physical file.
* Added new `EncapsulatingNodeReference` class to lookup read and write the current encapsulating node. Deprecated encapsulating node methods in `NodeUtil`.
* Added support for subclassing `DynamicObject` so that guest languages can directly base their object class hierarchy on it, add fields, and use `@ExportLibrary` on subclasses. Guest language object classes should implement `TruffleObject`.
* Added new [DynamicObjectLibrary](https://www.graalvm.org/truffle/javadoc/com/oracle/truffle/api/object/DynamicObjectLibrary.html) API for accessing and mutating properties and the shape of `DynamicObject` instances. This is the recommended API from now on. Other, low-level property access APIs will be deprecated and removed in a future release.

## Version 20.1.0
* Added `@GenerateLibrary(dynamicDispatchEnabled = false)` that allows to disable dynamic dispatch semantics for a library. The default is `true`.
* Added ability to load external default exports for libraries using a service provider. See `GenerateLibrary(defaultExportLookupEnabled = true)`.
* The use of `@NodeField` is now permitted in combination with `@GenerateUncached`, but it throws UnsupportedOperationException when it is used.
* It is now possible to specify a setter with `@NodeField`. The generated field then will be mutable.
* Removed deprecated interoperability APIs that were deprecated in 19.0.0. 
* Removed deprecated instrumentation APIs that were deprecated in 0.33
* The `PerformanceWarningsAreFatal` and `TracePerformanceWarnings` engine options take a comma separated list of performance warning types. Allowed warning types are `call` to enable virtual call warnings, `instanceof` to enable virtual instance of warnings and `store` to enables virtual store warnings. There are also `all` and `none` types to enable (disable) all performance warnings.
* Added [DebugValue#getRawValue()](https://www.graalvm.org/truffle/javadoc/com/oracle/truffle/api/debug/DebugValue.html) for raw guest language object lookup from same language.
* Added [DebugStackFrame#getRawNode()](https://www.graalvm.org/truffle/javadoc/com/oracle/truffle/api/debug/DebugStackFrame.html) for root node lookup from same language.
* Added [DebugException#getRawException()](https://www.graalvm.org/truffle/javadoc/com/oracle/truffle/api/debug/DebugException.html) for raw guest language exception lookup from same language.
* Added [DebugStackFrame#getRawFrame()](https://www.graalvm.org/truffle/javadoc/com/oracle/truffle/api/debug/DebugStackFrame.html) for underlying frame lookup from same language.
* Added `TruffleInstrument.Env.getPolyglotBindings()` that replaces now deprecated `TruffleInstrument.Env.getExportedSymbols()`.
* Added `@ExportLibrary(transitionLimit="3")` that allows the accepts condition of exported libraries to transition from true to false for a library created for a receiver instance. This is for example useful to export messages for array strategies. 
* Added `CompilationFailureAction` engine option which deprecates `CompilationExceptionsArePrinted `, `CompilationExceptionsAreThrown`, `CompilationExceptionsAreFatal` and `PerformanceWarningsAreFatal` options.
* Added `TreatPerformanceWarningsAsErrors` engine option which deprecates the `PerformanceWarningsAreFatal` option. To replace the `PerformanceWarningsAreFatal` option use the `TreatPerformanceWarningsAsErrors` with `CompilationFailureAction` set to `ExitVM`.
* Added `bailout` into performance warning kinds used by `TracePerformanceWarnings`, `PerformanceWarningsAreFatal` and `CompilationExceptionsAreFatal` options.
* Added [Option.deprecationMessage](https://www.graalvm.org/truffle/javadoc/com/oracle/truffle/api/Option.html#deprecationMessage--) to set the option deprecation reason.
* `engine.Mode` is now a supported option and no longer experimental.
* Added new meta-data APIs to `InteropLibrary`:
	* `has/getLanguage(Object receiver)` to access the original language of an object.
	* `has/getSourceLocation(Object receiver)` to access the source location of an object (e.g. of function or classes).
	* `toDisplayString(Object receiver, boolean allowsSideEffect)` to produce a human readable string.
	* `has/getMetaObject(Object receiver)` to access the meta-object of an object.
	* `isMetaObject(Object receiver)` to find out whether an object is a meta-object (e.g. Java class)
	* `getMetaQualifiedName(Object receiver)` to get the qualified name of the meta-object
	* `getMetaSimpleName(Object receiver)` to get the simple name of a the meta-object
	* `isMetaInstance(Object receiver, Object instance)` to check whether an object is an instance of a meta-object.
* Added `TruffleLanguage.getLanguageView` that allows to wrap values to add language specific information for primitive and foreign values.
* Added `TruffleLanguage.getScopedView` that allows to wrap values to add scoping and visibility to language values.
* Added `TruffleInstrument.Env.getScopedView` and `TruffleInstrument.Env.getLanguageView` to access language and scoped views from instruments.
* Added `TruffleInstrument.Env.getLanguageInfo` to convert language classes to `LanguageInfo`.
* Deprecated `TruffleLanguage.findMetaObject`, `TruffleLanguage.findSourceLocation`, `TruffleLanguage.toString` and `TruffleLanguage.isObjectOfLanguage`. Use the new interop APIs and language views as replacement.
* Added support for the value conversions of [DebugValue](https://www.graalvm.org/truffle/javadoc/com/oracle/truffle/api/debug/DebugValue.html) that provide the same functionality as value conversions on [Value](https://www.graalvm.org/sdk/javadoc/org/graalvm/polyglot/Value.html).
* Added [DebugValue#toDisplayString](https://www.graalvm.org/truffle/javadoc/com/oracle/truffle/api/debug/DebugValue.html#toDisplayString--) to convert the value to a language-specific string representation.
* Deprecated `DebugValue#as`, other conversion methods should be used instead.
* Clarify [InteropLibrary](https://www.graalvm.org/truffle/javadoc/com/oracle/truffle/api/interop/InteropLibrary.html) javadoc documentation of message exceptions. [UnsupportedMessageException](https://www.graalvm.org/truffle/javadoc/com/oracle/truffle/api/interop/UnsupportedMessageException.html) is thrown when the operation is never supported for the given receiver type. In other cases [UnknownIdentifierException](https://www.graalvm.org/truffle/javadoc/com/oracle/truffle/api/interop/UnknownIdentifierException.html) or [InvalidArrayIndexException](https://www.graalvm.org/truffle/javadoc/com/oracle/truffle/api/interop/InvalidArrayIndexException.html) are thrown.
* Added [TruffleLanguage.Env.initializeLanguage](https://www.graalvm.org/truffle/javadoc/com/oracle/truffle/api/TruffleLanguage.Env.html#initializeLanguage-com.oracle.truffle.api.nodes.LanguageInfo-) method to force language initialization.
* Values of `NAME` properties of [ReadVariableTag](https://www.graalvm.org/truffle/javadoc/com/oracle/truffle/api/instrumentation/StandardTags.ReadVariableTag.html#NAME) and [WriteVariableTag](https://www.graalvm.org/truffle/javadoc/com/oracle/truffle/api/instrumentation/StandardTags.WriteVariableTag.html#NAME) extended to allow an object or an array of objects with name and source location.
* Added support for asynchronous stack traces: [TruffleLanguage.Env.getAsynchronousStackDepth()](https://www.graalvm.org/truffle/javadoc/com/oracle/truffle/api/TruffleLanguage.Env.html#getAsynchronousStackDepth--), [RootNode.findAsynchronousFrames()](https://www.graalvm.org/truffle/javadoc/com/oracle/truffle/api/nodes/RootNode.html#findAsynchronousFrames-com.oracle.truffle.api.frame.Frame-), [TruffleInstrument.Env.setAsynchronousStackDepth()](https://www.graalvm.org/truffle/javadoc/com/oracle/truffle/api/instrumentation/TruffleInstrument.Env.html#setAsynchronousStackDepth-int-), [TruffleStackTrace.getAsynchronousStackTrace()](https://www.graalvm.org/truffle/javadoc/com/oracle/truffle/api/TruffleStackTrace.html#getAsynchronousStackTrace-com.oracle.truffle.api.CallTarget-com.oracle.truffle.api.frame.Frame-), [DebuggerSession.setAsynchronousStackDepth()](https://www.graalvm.org/truffle/javadoc/com/oracle/truffle/api/debug/DebuggerSession.html#setAsynchronousStackDepth-int-), [SuspendedEvent.getAsynchronousStacks()](https://www.graalvm.org/truffle/javadoc/com/oracle/truffle/api/debug/SuspendedEvent.html#getAsynchronousStacks--), [DebugException.getDebugAsynchronousStacks()](https://www.graalvm.org/truffle/javadoc/com/oracle/truffle/api/debug/DebugException.html#getDebugAsynchronousStacks--).

## Version 20.0.0
* Add [Layout#dispatch()](https://www.graalvm.org/truffle/javadoc/com/oracle/truffle/api/object/dsl/Layout.html#dispatch--) to be able to generate override of `ObjectType#dispatch()` method in the generated inner \*Type class.
* Deprecated engine options engine.InvalidationReprofileCount and engine.ReplaceReprofileCount. They no longer have any effect. There is no longer reprofiling after compilation. 
* Added [DebuggerSession.{suspend(), suspendAll,resume()}](https://www.graalvm.org/truffle/javadoc/com/oracle/truffle/api/debug/DebuggerSession.html) to allow suspending and resuming threads.
* Add new loop explosion mode [LoopExplosionKind#FULL_UNROLL_UNTIL_RETURN](https://www.graalvm.org/truffle/javadoc/com/oracle/truffle/api/nodes/ExplodeLoop.LoopExplosionKind.html#FULL_UNROLL_UNTIL_RETURN), which can be used to duplicate loop exits during unrolling until function returns.
* The default [LoopExplosionKind](https://www.graalvm.org/truffle/javadoc/com/oracle/truffle/api/nodes/ExplodeLoop.LoopExplosionKind.html) for `@ExplodeLoop` changed from `FULL_UNROLL` to `FULL_UNROLL_UNTIL_RETURN`, which we believe is more intuitive. We recommend reviewing your usages of `@ExplodeLoop`, especially those with `return`, `break` and `try/catch` in the loop body as those might duplicate more code than before.
* The `TruffleCheckNeverPartOfCompilation` option when building a native image is now enabled by default, ensuring `neverPartOfCompilation()` is not reachable for runtime compilation. Use `CompilerDirectives.bailout()` if you want to test when a compilation fails, otherwise avoid `neverPartOfCompilation()` in code reachable for runtime compilation (e.g., by using `@TruffleBoundary`).
* The `DirectoryStream` created by a relative `TruffleFile` passes relative `TruffleFile`s into the `FileVisitor`, even when an explicit [current working directory was set](https://www.graalvm.org/truffle/javadoc/com/oracle/truffle/api/TruffleLanguage.Env.html#setCurrentWorkingDirectory-com.oracle.truffle.api.TruffleFile-).
* Added `DebuggerTester.startExecute()` that allows to execute an arbitrary sequence of commands on the background thread.
* Time specification in `InteropLibrary` relaxed to allow a fixed timezone when no date is present.
* `TruffleLogger.getLogger` throws an `IllegalArgumentException` when given `id` is not a valid language or instrument id.
* [Node#getEncapsulatingSourceSection()](https://www.graalvm.org/truffle/javadoc/com/oracle/truffle/api/nodes/Node.html#getEncapsulatingSourceSection--) is no longer a fast-path method, because `getSourceSection()` is not fast-path.
* The algorithm used to generate a unique [URI](https://www.graalvm.org/truffle/javadoc/com/oracle/truffle/api/source/Source.html#getURI--) for a `Source` built without an `URI` was changed to SHA-256.
* Added [ExportLibrary.delegateTo](https://www.graalvm.org/truffle/javadoc/com/oracle/truffle/api/library/ExportLibrary.html#delegateTo--) attribute that allows to delegate all messages of a library to value of a final delegate field. This can be used in combination with `ReflectionLibrary` to improve the ability to build wrappers.
* `ReadVariableTag` and `WriteVariableTag` added to [StandardTags](https://www.graalvm.org/truffle/javadoc/com/oracle/truffle/api/instrumentation/StandardTags.html).

* Truffle TCK now checks that instrumentable nodes are not used in the context of a Library.
* Getter to check whether [TruffleContext](https://www.graalvm.org/truffle/javadoc/com/oracle/truffle/api/TruffleContext.html#isEntered--) is activated or not.
* All Truffle Graal runtime options (-Dgraal.) will be deprecated with 20.1. The Truffle runtime options are no longer specified as Graal options (-Dgraal.). The Graal options must be replaced by corresponding engine options specified using [polyglot API](https://www.graalvm.org/truffle/javadoc/org/graalvm/polyglot/Engine.Builder.html#option-java.lang.String-java.lang.String-). The `TRUFFLE_STRICT_OPTION_DEPRECATION` environment variable can be used to detect usages of deprecated Graal options. When the `TRUFFLE_STRICT_OPTION_DEPRECATION` is set to `true` and the deprecated Graal option is used the Truffle runtime throws an exception listing the used deprecated options and corresponding replacements.


## Version 19.3.0
* Added ability to obtain an [Internal Truffle File](https://www.graalvm.org/truffle/javadoc/com/oracle/truffle/api/TruffleLanguage.Env.html#getInternalTruffleFile-java.lang.String-). The internal file is located in the language home directories and it's readable even when IO is not allowed by the Context.
* Deprecated `TruffleLanguage.Env.getTruffleFile` use [getInternalTruffleFile](https://www.graalvm.org/truffle/javadoc/com/oracle/truffle/api/TruffleLanguage.Env.html#getInternalTruffleFile-java.lang.String-) for language standard library files located in language home or [getPublicTruffleFile](https://www.graalvm.org/truffle/javadoc/com/oracle/truffle/api/TruffleLanguage.Env.html#getPublicTruffleFile-java.lang.String-) for user files.
* Added primitive specializations to `CompilerAsserts.partialEvaluationConstant()`.
* Added the new `execute` method to `LoopNode`, which allows loops to return values.
* Added support for temporary [files](https://www.graalvm.org/truffle/javadoc/com/oracle/truffle/api/TruffleLanguage.Env.html#createTempFile-com.oracle.truffle.api.TruffleFile-java.lang.String-java.lang.String-java.nio.file.attribute.FileAttribute...-) and [directories](https://www.graalvm.org/truffle/javadoc/com/oracle/truffle/api/TruffleLanguage.Env.html#createTempDirectory-com.oracle.truffle.api.TruffleFile-java.lang.String-java.nio.file.attribute.FileAttribute...-).
* Threads created by the embedder may now be collected by the GC before they can be [disposed](https://www.graalvm.org/truffle/javadoc/com/oracle/truffle/api/TruffleLanguage.html#disposeThread-C-java.lang.Thread-). If languages hold onto thread objects exposed via `initializeThread` they now need to do so with `WeakReference` to avoid leaking thread instances.
* Support boolean literals in DSL expressions used in [@Specialization](https://www.graalvm.org/truffle/javadoc/com/oracle/truffle/api/dsl/Specialization) and [@Cached](https://www.graalvm.org/truffle/javadoc/com/oracle/truffle/api/dsl/Cached) fields.
* Added standard [block node](https://www.graalvm.org/truffle/javadoc/com/oracle/truffle/api/nodes/BlockNode.html) for language implementations. Using the block node allows the optimizing runtime to split big blocks into multiple compilation units. This optimization may be enabled using `--engine.PartialBlockCompilation` (on by default) and configured using `--engine.PartialBlockCompilationSize` (default 3000).
* Added new experimental inlining heuristic in which inlining budgets are based on Graal IR node counts and not Truffle Node counts. Enable with `-Dgraal.TruffleLanguageAgnosticInlining=true`.
* Deprecated `DynamicObject#isEmpty()`, `DynamicObject#size()`; use `Shape#getPropertyCount()` instead.
* Deprecated `Shape#getPropertyList(Pred)`, `Shape#getKeyList(Pred)`, `Shape#hasTransitionWithKey(Object)`, `Shape.Allocator#locationForValue(Object, EnumSet)` without replacement.
* Added [Scope.Builder#rootInstance(Object)](https://www.graalvm.org/truffle/javadoc/com/oracle/truffle/api/Scope.Builder.html#rootInstance-java.lang.Object-), [Scope#getRootInstance()](https://www.graalvm.org/truffle/javadoc/com/oracle/truffle/api/Scope.html#getRootInstance--) and [DebugScope#getRootInstance()](https://www.graalvm.org/truffle/javadoc/com/oracle/truffle/api/debug/DebugScope.html#getRootInstance--) to provide an instance of guest language representation of the root node (e.g. a guest language function).
* Debugger breakpoints can be restricted to a particular root instance via [Breakpoint.Builder#rootInstance(DebugValue)](https://www.graalvm.org/truffle/javadoc/com/oracle/truffle/api/debug/Breakpoint.Builder.html#rootInstance-com.oracle.truffle.api.debug.DebugValue-) and found later on via [DebugValue#getRootInstanceBreakpoints()](https://www.graalvm.org/truffle/javadoc/com/oracle/truffle/api/debug/DebugValue.html#getRootInstanceBreakpoints--).
* Deprecated `TruffleLanguage.getContextReference()` as this method is inefficient in many situations. The most efficient context lookup can be achieved knowing the current AST in which it is used by calling `Node.lookupContextReference(Class)`.
* Truffle languages and instruments no longer create `META-INF/truffle` files, but generate service implementations for [TruffleLanguage.Provider](https://www.graalvm.org/truffle/javadoc/com/oracle/truffle/api/TruffleLanguage.Provider.html) and [TruffleInstrument.Provider](https://www.graalvm.org/truffle/javadoc/com/oracle/truffle/api/instrumentation/TruffleInstrument.Provider.html) automatically. Recompiling the TruffleLanguage using the Truffle annotation processor automatically migrates the language.
* The Truffle DSL processor jar no longer requires the Truffle API or Graal SDK as a dependency. 
* Added interop messages for guest language exception objects: [InteropLibrary#isException(Object)](https://www.graalvm.org/truffle/javadoc/com/oracle/truffle/api/interop/InteropLibrary.html#isException-java.lang.Object-) and [InteropLibrary#throwException(Object)](https://www.graalvm.org/truffle/javadoc/com/oracle/truffle/api/interop/InteropLibrary.html#throwException-java.lang.Object-).
* [TruffleLanguage.patchContext](https://www.graalvm.org/truffle/javadoc/com/oracle/truffle/api/TruffleLanguage.html#patchContext-C-com.oracle.truffle.api.TruffleLanguage.Env-) is invoked for all languages whose contexts were created during context pre-initialization. Originally the `patchContext`  was invoked only for languages with initialized contexts.

## Version 19.2.0
* Added sub-process output (error output) [redirection into OutputStream](https://www.graalvm.org/truffle/javadoc/org/graalvm/polyglot/io/ProcessHandler.Redirect.html#stream-java.io.OutputStream-).
* Added `RootNode.getQualifiedName()` for a better distinction when printing stack traces. Languages are encouraged to implement it, in case it differs from the root name.
* Added methods to identify date, time, timezone, instant and duration values in `InteropLibrary` and TCK `TypeDescriptor`.
* Added ability to read the default time zone from the language Environment with `Env.getTimeZone()`.
* Deprecated `Env.parse` and added replacement APIs `Env.parseInternal` and `Env.parsePublic`. The new API requires to differentiate between parse calls that were invoked by the guest language user and those which are part of the internal language semantics. The separation avoids accidentally exposing access to internal languages. 
* Deprecated `Env.getLanguages()` and added replacement APIs `Env.getInternalLanguages()` and `Env.getPublicLanguages()`. 
* Added [Source.newBuilder(Source)](https://www.graalvm.org/truffle/javadoc/com/oracle/truffle/api/source/Source.html#newBuilder-com.oracle.truffle.api.source.Source-) that inherits Source properties from an existing Source.
* Added [RootBodyTag](https://www.graalvm.org/truffle/javadoc/com/oracle/truffle/api/instrumentation/StandardTags.RootBodyTag.html).

## Version 19.1.0
* `@GenerateUncached` is now inherited by subclasses.
* `NodeFactory` now supports `getUncachedInstance` that returns the uncached singleton.  
* Introduced Truffle process sandboxing. Added a [TruffleLanguage.Env.newProcessBuilder](https://www.graalvm.org/truffle/javadoc/com/oracle/truffle/api/TruffleLanguage.Env.html#newProcessBuilder-java.lang.String...-) method creating a new [TruffleProcessBuilder](https://www.graalvm.org/truffle/javadoc/com/oracle/truffle/api/io/TruffleProcessBuilder.html) to configure and start a new sub-process.
* Added support for reading environment variables, use [TruffleLanguage.Env.getEnvironment](https://www.graalvm.org/truffle/javadoc/com/oracle/truffle/api/TruffleLanguage.Env.html#getEnvironment--) to obtain process environment variables.
* `NodeFactory` now supports `getUncachedInstance` that returns the uncached singleton. 
* `@GenerateUncached` can now be used in combination with `@NodeChild` if execute signatures for all arguments are present.
* Removed deprecated automatic registration of the language class as a service.
* The [LanguageProvider](https://www.graalvm.org/truffle/javadoc/org/graalvm/polyglot/tck/LanguageProvider.html#createIdentityFunctionSnippet-org.graalvm.polyglot.Context-) can override the default verification of the TCK `IdentityFunctionTest`.
* Removed deprecated and misspelled method `TruffleStackTrace#getStacktrace`.
* Removed deprecated methods`TruffleStackTraceElement#getStackTrace` and `TruffleStackTraceElement#fillIn` (use methods of `TruffleStackTrace` instead).
* `SlowPathException#fillInStackTrace` is now `final`.
* Added an ability to read a [path separator](https://www.graalvm.org/truffle/javadoc/com/oracle/truffle/api/TruffleLanguage.Env.html#getPathSeparator--) used to separate filenames in a path list.
* `@TruffleBoundary` methods that throw but are not annotated with `@TruffleBoundary(transferToInterpreterOnException=false)` will now transfer to the interpreter only once per `CallTarget` (compilation root).
* Added [TruffleFile.setAttribute](https://www.graalvm.org/truffle/javadoc/com/oracle/truffle/api/TruffleFile.html#setAttribute-com.oracle.truffle.api.TruffleFile.AttributeDescriptor-T-java.nio.file.LinkOption...-) to allow languages to set file attributes.

## Version 19.0.0
* Renamed version 1.0.0 to 19.0.0

## Version 1.0.0 RC15
* This version includes a major revision of the Truffle Interoperability APIs. Most existing APIs for Truffle Interoperability were deprecated. The compatibility layer may cause significant performance reduction for interoperability calls.
	* Please see the [Interop Migration Guide](https://github.com/oracle/graal/blob/master/truffle/docs/InteropMigration.md) for an overview and individual `@deprecated` javadoc tags for guidance.
	* Deprecated classes `ForeignAccess`, `Message`, `MessageResolution`, `Resolve` and `KeyInfo`. 
	* The following methods got deprecated:
		* `InteropException.raise`, with libraries there should be no need to convert checked exceptions to runtime exceptions.
		* `TruffleObject.getForeignAccess()`.
	* Introduced new classes: `InteropLibrary` and `InvalidArrayIndexException`.
	* Added `ObjectType.dispatch` to configure the dynamic dispatch and deprecated `ObjectType.getForeignAccessFactory`.
* Added Truffle Library API that allows language implementations to use polymorphic dispatch for receiver types with support for implementation specific caching/profiling with support for uncached dispatch. 
	* Please see the [Truffle Library Tutorial](https://github.com/oracle/graal/blob/master/truffle/docs/TruffleLibraries.md) for further details.
	* Introduced new package: `com.oracle.truffle.api.library`.
* Added `@GenerateUncached` to allow the generation of uncached Truffle DSL nodes accessible via the new static generated method`getUncached()`.
	* Set the default value for @Cached to `"create()"`. This allows `@Cached` to be used without attribute.
	* Added `@Cached(uncached="")` to specify the expression to use for the uncached node.
	* Added `@Cached(allowUncached=true)` to allow the cached expression to be reused as uncached expression. Only necessary if the cached expression is not trivial or there is no `getUncached()` static method in the node.
	* Added `@Cached#parameters` to allow to share the parameter specification for the cached and uncached version of a node.
	* Added `getUncached()` method to the following classes:
        - BranchProfile 
        - ByteValueProfile
        - ConditionProfile
        - DoubleValueProfile
        - FloatValueProfile
        - IntValueProfile 
        - LongValueProfile
        - LoopConditionProfile
        - PrimitiveValueProfile
        - ValueProfile
        - IndirectCallNode
* Truffle DSL can now properly handle checked exceptions in execute methods and specializations.
* Truffle DSL now guarantees to adopt nodes before they are executed in guards. Previously, nodes used in guards were only adopted for their second cached invocation.
* Added `@Cached.Shared` to allow sharing of cached values between specialization and exported Truffle Library methods.
* Added `Node.isAdoptable()` that allows `Node.getParent()` to always remain `null` even if the node is adopted by a parent. This allows to share nodes statically and avoid the memory leak for the parent reference.
* Added `NodeUtil.getCurrentEncapsulatingNode` to access the current encapsulating node in nodes that are not adoptable.
* Added the `Assumption.isValidAssumption` method that allows for simpler checking of assumptions in generated code. 
* Added Truffle DSL option `-Dtruffle.dsl.ignoreCompilerWarnings=true|false`, to ignore Truffle DSL compiler warnings. This is useful and recommended to be used for downstream testing.
* Added `@CachedContext` and `@CachedLanguage` for convenient language and context lookup in specializations or exported methods.
* Added `Node.lookupContextReference(Class)` and `Node.lookupLanguageReference(Class)` that allows for a more convenient lookup.
* Deprecated `RootNode.getLanguage(Class)`, the new language references should be used instead.
* Added `TruffleFile` aware file type detector
    - Added [TruffleFile.FileTypeDetector SPI](https://www.graalvm.org/truffle/javadoc/com/oracle/truffle/api/TruffleFile.FileTypeDetector.html) to detect a file MIME type and a file encoding. A language registering `FileTypeDetector` has to support all the MIME types recognized by the registered detector.
    - Added [TruffleFile.getMimeType method](https://www.graalvm.org/truffle/javadoc/com/oracle/truffle/api/TruffleFile.html#getMimeType--) to obtain a `TruffleFile` MIME type.
    - Added a possibility to set an [encoding in SourceBuilder](https://www.graalvm.org/truffle/javadoc/com/oracle/truffle/api/source/Source.SourceBuilder.html#encoding-java.nio.charset.Charset-)
    - The [Source builders](https://www.graalvm.org/truffle/javadoc/com/oracle/truffle/api/source/Source.html) are sandboxed for files and file URLs.
    - Removed usage of NIO `FileTypeDetector` for MIME type detection, language implementations have to migrate to `TruffleFile.FileTypeDetector`.
* TruffleFile's paths from image building time are translated in image execution time into new paths using Context's FileSystem. The absolute paths pointing to files in language homes in image generation time are resolved using image execution time language homes.
* Added [Env.isPolylgotAccessAllowed()](https://www.graalvm.org/truffle/javadoc/com/oracle/truffle/api/TruffleLanguage.Env.html#isPolyglotAccessAllowed--) to check whether polyglot access (e.g. access to polyglot builtins) is allowed.
* The methods `Env.getPolyglotBindings()` and `Env.importSymbol` and `Env.exportSymbol` now throw a `SecurityException` if polyglot access not allowed.
* Added `DebugValue.isNull()` to check for null values, `DebugValue.execute()` to be able to execute values and `DebugValue.asString()` to get the String from String values.
* Added the [TruffleFile.getAttribute](https://www.graalvm.org/truffle/javadoc/com/oracle/truffle/api/TruffleFile.html#getAttribute-com.oracle.truffle.api.TruffleFile.AttributeDescriptor-java.nio.file.LinkOption...-) method to read a single file's attribute and [TruffleFile.getAttributes] (https://www.graalvm.org/truffle/javadoc/com/oracle/truffle/api/TruffleFile.html#getAttributes-java.util.Collection-java.nio.file.LinkOption...-) method to read file's attributes as a bulk operation.

## Version 1.0.0 RC14
* Removed some deprecated elements:
    - EventBinding.getFilter
    - TruffleLanguage ParsingRequest.getFrame and ParsingRequest.getLocation
    - LoopCountReceiver
    - EventContext.parseInContext
    - NativeLibraryDescriptor.getBindings
    - Instrumenter.attachFactory and Instrumenter.attachListener
    - SuppressFBWarnings
    - TruffleBoundary.throwsControlFlowException
    - DebuggerTester.startEval
    - ExactMath.exact methods
    - TruffleInstrument.toString
    - TruffleInstrument.findMetaObject
    - TruffleInstrument.findSourceLocation
    - constructor of JSONStringBuilder
    - constructor of JSONHelper
    - constructor of CompilerDirectives
    - constructor of ExactMath
    - constructor of Truffle
    - constructor of NodeUtil
    - TruffleException.isTimeout
    - TruffleGraphBuilderPlugins.registerUnsafeLoadStorePlugins
    - TypedObject
    - Node.getLanguage
    - TVMCI.findLanguageClass
    - ExecutionContext and RootNode.getExecutionContext
    - FrameAccess.NONE
    - RootNode.setCalltarget
    - DirectCallNode.call and IndirectCallNode.call
    - FrameInstance.getFrame
    - Node.getAtomicLock
    - ExplodeLoop.merge
    - AcceptMessage
    - RootNode.reportLoopCount
    - GraalTruffleRuntime.getQueuedCallTargets
    - PrimitiveValueProfile.exactCompare
    - BranchProfile.isVisited
    - DebugStackFrame.iterator and DebugStackFrame.getValue
* The [@Option](http://www.graalvm.org/truffle/javadoc/com/oracle/truffle/api/Option.html) annotation can now specify the [stability](https://www.graalvm.org/truffle/javadoc/org/graalvm/options/OptionStability.html) of an option.
* Fixed the case of the method [`TruffleStackTrace.getStacktrace`](https://www.graalvm.org/truffle/javadoc/com/oracle/truffle/api/TruffleStackTrace.html#getStacktrace-java.lang.Throwable-) to `TruffleStackTrace.getStackTrace`.
* Added a getter for [name separator](https://www.graalvm.org/truffle/javadoc/com/oracle/truffle/api/TruffleLanguage.Env.html#getFileNameSeparator--) used by `TruffleFile`'s paths.
* Added support for receiver object in a frame's Scope: [Scope.Builder receiver(String, Object)](https://www.graalvm.org/truffle/javadoc/com/oracle/truffle/api/Scope.Builder.html#receiver-java.lang.String-java.lang.Object-), [Scope.getReceiver()](https://www.graalvm.org/truffle/javadoc/com/oracle/truffle/api/Scope.html#getReceiver--), [Scope.getReceiverName()](https://www.graalvm.org/truffle/javadoc/com/oracle/truffle/api/Scope.html#getReceiverName--) and [DebugScope.getReceiver()](https://www.graalvm.org/truffle/javadoc/com/oracle/truffle/api/debug/DebugScope.html#getReceiver--).
* Added [engine bound TruffleLogger for instruments](file:///Users/tom/Projects/graal/tzezula/graal/truffle/javadoc/com/oracle/truffle/api/instrumentation/TruffleInstrument.Env.html#getLogger-java.lang.String-). The engine bound logger can be used by threads executing without any context.

## Version 1.0.0 RC13
* Added [Debugger.getSessionCount()](https://www.graalvm.org/truffle/javadoc/com/oracle/truffle/api/debug/Debugger.html#getSessionCount--) to return the number of active debugger sessions.
* The [TruffleFile.getName()](https://www.graalvm.org/truffle/javadoc/com/oracle/truffle/api/TruffleFile.html#getName--) returns `null` for root directory.
* `TruffleLanguage` can [register additional services](https://www.graalvm.org/truffle/javadoc/com/oracle/truffle/api/TruffleLanguage.Env.html#registerService-java.lang.Object-). This change also deprecates the automatic registration of the language class as a service.
* Enabled the [experimental monomorphization heuristic](https://github.com/oracle/graal/blob/master/truffle/docs/splitting/) as default. Old heuristic still available as legacy, but will be removed soon.
* Added [TypeDescriptor.instantiable(instanceType, vararg, parameterTypes)](https://www.graalvm.org/truffle/javadoc/org/graalvm/polyglot/tck/TypeDescriptor.html#instantiable-org.graalvm.polyglot.tck.TypeDescriptor-boolean-org.graalvm.polyglot.tck.TypeDescriptor...-) into TCK to support instantiable types.
* The name of an [@Option](http://www.graalvm.org/truffle/javadoc/com/oracle/truffle/api/Option.html) can now start with a lowercase letter.
* Allowed navigation from host class to host symbol (companion object for static members) via the synthetic member `"static"`.
* Moved `getStackTrace` and `fillIn` from [TruffleStackTraceElement](https://www.graalvm.org/truffle/javadoc/com/oracle/truffle/api/TruffleStackTraceElement.html) to [TruffleStackTrace](https://www.graalvm.org/truffle/javadoc/com/oracle/truffle/api/TruffleStackTrace.html).




## Version 1.0.0 RC12
* Fixed: [Env.asHostException()](https://www.graalvm.org/truffle/javadoc/com/oracle/truffle/api/TruffleLanguage.Env.html#asHostException-java.lang.Throwable-) should throw an `IllegalArgumentException` if the provided value is not a host exception.
* Changed host exceptions' [getExceptionObject()](https://www.graalvm.org/truffle/javadoc/com/oracle/truffle/api/TruffleException.html#getExceptionObject--) to return the original host exception object.

## Version 1.0.0 RC11
* `Source` can be created from a relative `TruffleFile`.
* `Source` can be created without content using `Source.CONTENT_NONE` constant.
* `SourceSection` can be created from line/column information by [Source.createSection(startLine,startColumn,endLine,endColumn)](http://www.graalvm.org/truffle/javadoc/com/oracle/truffle/api/source/Source.html#createSection-int-int-int-int-).
* Added [SourceSection.hasLines()](http://www.graalvm.org/truffle/javadoc/com/oracle/truffle/api/source/SourceSection.html#hasLines--), [SourceSection.hasColumns()](http://www.graalvm.org/truffle/javadoc/com/oracle/truffle/api/source/SourceSection.html#hasColumns--) and [SourceSection.hasCharIndex()](http://www.graalvm.org/truffle/javadoc/com/oracle/truffle/api/source/SourceSection.html#hasCharIndex--) to distinguish which positions are defined and which are not.
* `DebuggerSession` [accepts source-path](http://www.graalvm.org/truffle/javadoc/com/oracle/truffle/api/debug/DebuggerSession.html#setSourcePath-java.lang.Iterable-) for source [resolution](http://www.graalvm.org/truffle/javadoc/com/oracle/truffle/api/debug/DebuggerSession.html#resolveSource-com.oracle.truffle.api.source.Source-).
* Added Java interop support for string to primitive type conversion.

## Version 1.0.0 RC10
* Added support for setting current working directory for TruffleFiles, see [Env.setCurrentWorkingDirectory](http://www.graalvm.org/truffle/javadoc/com/oracle/truffle/api/TruffleLanguage.Env.html#setCurrentWorkingDirectory-com.oracle.truffle.api.TruffleFile-)
* Removed deprecated `TruffleLanguage.Env.newSourceBuilder`.
* Added `TruffleLanguage.Env.isPreInitialization` method to determine whether the context is being pre-initialized.
* Added `ArrayUtils` API providing additional array and/or string operations that may be intrinsified by the compiler.
* Added a possibility to obtain a [relative URI](http://www.graalvm.org/truffle/javadoc/com/oracle/truffle/api/TruffleFile.html#toRelativeUri--) for a relative `TruffleFile`.
* Added `ForeignAccess.createAccess` method taking a [supplier of language check node](http://www.graalvm.org/truffle/javadoc/com/oracle/truffle/api/interop/ForeignAccess.html#createAccess-com.oracle.truffle.api.interop.ForeignAccess.StandardFactory-java.util.function.Supplier-), deprecated the `ForeignAccess.create` method with languageCheck `RootNode` parameter.

## Version 1.0.0 RC9

* Added support for setting the `ThreadGroup` and `stackSize` on truffle thread creation in `TruffleLanguage.Env.createThread`.
* Added `Instrumenter.lookupExecutionEventNode()` to find an execution event node inserted at the node's location by an event binding.
* Added `SourceElement.ROOT` and `StepConfig.suspendAnchors()` to tune debugger stepping.
* Added `KeyInfo.READ_SIDE_EFFECTS` and `KeyInfo.WRITE_SIDE_EFFECTS` to inform about side-effects of READ/WRITE messages.
* Added `DebugValue.hasReadSideEffects()` and `DebugValue.hasWriteSideEffects()` to test for side-effects of reading or writing the value.

## Version 1.0.0 RC8

* Added `SuspendedEvent.setReturnValue` to change the return value of the currently executed source location.
* Deprecated `FrameSlot#getIndex` without replacement.
* Added `TruffleInstrument.Env.startServer()` to get a virtual message-based server provided via `MessageTransport` service.
* Added `TruffleFile.relativize`, `TruffleFile.startsWith`, `TruffleFile.endsWith`, `TruffleFile.createLink`,  `TruffleFile.createSymbolicLink`, `TruffleFile.getOwner`, `TruffleFile.getGroup`, `TruffleFile.newDirectoryStream`, `TruffleFile.visit`, `TruffleFile.copy` methods.

## Version 1.0.0 RC7

* Truffle was relicensed from GPLv2 with CPE to Universal Permissive License (UPL).
* Made all Truffle DSL annotations retention policy CLASS instead of RUNTIME. Reflecting DSL annotations at runtime is no longer possible. It is recommended to use `@Introspectable` instead.

* Removed deprecated FrameDescriptor#shallowCopy (deprecated since 1.0.0 RC3).
* Removed deprecated FrameSlot#getFrameDescriptor (deprecated since 1.0.0 RC3).

## Version 1.0.0 RC6

* Added support for byte based sources:
	* Byte based sources may be constructed using a `ByteSequence` or from a `TruffleFile` or `URL`. Whether sources are interpreted as character or byte based sources depends on the specified language.
	* `Source.hasBytes()` and `Source.hasCharacters()` may be used to find out whether a source is character or byte based.
	* Added `Source.getBytes()` to access the contents of byte based sources.
	* `TruffleLanguage.Registration.mimeType` is now deprecated in favor of `TruffleLanguage.Registration.byteMimeTypes` and `TruffleLanguage.Registration.characterMimeTypes`.
	* Added `TruffleLanguage.Registration.defaultMimeType` to define a default MIME type. This is mandatory if a language specifies more than one MIME type.
* `TruffleLanguage.Registration.id()` is now mandatory for all languages and reserved language ids will now be checked by the annotation processor.
* Deprecated Source builders and aligned them with polyglot source builders.
	* e.g. `Source.newBuilder("chars").name("name").language("language").build()` can be translated to `Source.newBuilder("language", "chars", "name").build()`
	* This is a preparation step for removing Truffle source APIs in favor of polyglot Source APIs in a future release.
* Deprecated `Source.getInputStream()`. Use `Source.getCharacters()` or `Source.getBytes()` instead.
* Deprecated `TruffleLanguage.Env.newSourceBuilder(String, TruffleFile)`. Use  `Source.newBuilder(String, TruffleFile)` instead.
* Added `Source.findLanguage` and `Source.findMimeType` to resolve languages and MIME types.
* The method `Source.getMimeType()` might now return `null`. Source builders now support `null` values for `mimeType(String)`.
* A `null` source name will no longer lead to an error but will be translated to `Unnamed`.
* Added `TruffleFile.normalize` to allow explicit normalization of `TruffleFile` paths. `TruffleFile` is no longer normalized by default.
* Added `Message#EXECUTE`, `Message#INVOKE`, `Message#NEW`.
* Deprecated `Message#createExecute(int)`, `Message#createInvoke(int)`, `Message#createNew(int)` as the arity argument is no longer needed. Jackpot rules available (run `mx jackpot --apply`).
* Removed APIs for deprecated packages: `com.oracle.truffle.api.vm`, `com.oracle.truffle.api.metadata`, `com.oracle.truffle.api.interop.java`
* Removed deprecated class `TruffleTCK`.
* Debugger API methods now throw [DebugException](http://www.graalvm.org/truffle/javadoc/com/oracle/truffle/api/debug/DebugException.html) on language failures.
* Deprecated API methods that use `java.beans` package in [AllocationReporter](http://www.graalvm.org/truffle/javadoc/com/oracle/truffle/api/instrumentation/AllocationReporter.html) and [Debugger](http://www.graalvm.org/truffle/javadoc/com/oracle/truffle/api/debug/Debugger.html). New add/remove listener methods were introduced as a replacement.
* [FrameDescriptor](http://www.graalvm.org/truffle/javadoc/com/oracle/truffle/api/frame/FrameDescriptor.html) no longer shares a lock with a RootNode.

## Version 1.0.0 RC5

* Added `TruffleLanguage.Env.isHostFunction`.
* Added Java interop support for converting executable values to legacy functional interfaces without a `@FunctionalInterface` annotation.
* Added `TruffleLogger.getLogger(String)` to obtain the root logger of a language or instrument.
* Introduced per language [context policy](http://www.graalvm.org/truffle/javadoc/com/oracle/truffle/api/TruffleLanguage.ContextPolicy.html). Languages are encouraged to configure the most permissive policy that they can support.
* Added `TruffleLanguage.areOptionsCompatible` to allow customization of the context policy based on options.
* Changed default context policy from SHARED to EXCLUSIVE, i.e. there is one exclusive language instance per polyglot or inner context by default. This can be configured by the language
using the [context policy](http://www.graalvm.org/truffle/javadoc/com/oracle/truffle/api/TruffleLanguage.ContextPolicy.html).
* TruffleInstrument.Env.lookup(LanguagInfo, Class) now requires to be entered in a context for the current thread.
* Removed deprecated FindContextNode (deprecated since 0.25).
* All languages now need to have a public zero argument constructor. Using a static singleton field is no longer supported.
* Renamed and changed the return value of the method for TruffleLanguage.initializeMultiContext to TruffleLanguage.initializeMultipleContexts. The original method remains but is now deprecated.
* Added [SourceSectionFilter#includes](http://www.graalvm.org/truffle/javadoc/com/oracle/truffle/api/instrumentation/SourceSectionFilter.html#includes-com.oracle.truffle.api.nodes.Node-)
* Deprecating `FrameSlot#getKind` and `FrameSlot#setKind` in favor of `FrameDescriptor#getFrameSlotKind` and `FrameDescriptor#setFrameSlotKind`.
* The `FrameDescriptor` is now thread-safe from the moment it is first passed to a RootNode constructor.
  * The list returned by [FrameDescriptor#getSlots](http://www.graalvm.org/truffle/javadoc/com/oracle/truffle/api/frame/FrameDescriptor.html#getSlots--) no longer reflects future changes in the FrameDescriptor. This is an incompatible change.
  * The set returned by [FrameDescriptor#getIdentifiers](http://www.graalvm.org/truffle/javadoc/com/oracle/truffle/api/frame/FrameDescriptor.html#getIdentifiers--) no longer reflects future changes in the FrameDescriptor. This is an incompatible change.
* Added [LanguageInfo#isInteractive](http://www.graalvm.org/truffle/javadoc/com/oracle/truffle/api/nodes/LanguageInfo.html#isInteractive--)
* Added [DebugStackFrame#getLanguage](http://www.graalvm.org/truffle/javadoc/com/oracle/truffle/api/debug/DebugStackFrame.html#getLanguage--)

## Version 1.0.0 RC3

* Removed deprecated ResultVerifier.getDefaultResultVerfier.
* Deprecated `com.oracle.truffle.api.frame.FrameDescriptor.shallowCopy` and `com.oracle.truffle.api.frame.FrameSlot.getFrameDescriptor`
* Added [DebugValue#set](http://www.graalvm.org/truffle/javadoc/com/oracle/truffle/api/debug/DebugValue.html#set-java.lang.Object-) to set primitive values to a debug value.
* Added support for [logging](http://www.graalvm.org/truffle/javadoc/com/oracle/truffle/api/TruffleLogger.html) in Truffle languages and instruments.

## Version 1.0.0 RC2

* Added notification when [multiple language contexts](http://www.graalvm.org/truffle/javadoc/com/oracle/truffle/api/TruffleLanguage.html#initializeMultiContext--) were created for a language instance. Allows languages to invalidate assumptions only valid with a single context. Returning true also allows to enable caching of ASTs per language and not only per context.
* Added [asBoxedGuestValue](http://www.graalvm.org/truffle/javadoc/com/oracle/truffle/api/TruffleLanguage.Env.html#asBoxedGuestValue-java.lang.Object-) method that allows to expose host members for primitive interop values.
* Added default value `"inherit"` to [TruffleLanguage.Registration#version](http://www.graalvm.org/truffle/javadoc/com/oracle/truffle/api/TruffleLanguage.Registration.html#version--) which makes the language to inherit version from [Engine#getVersion](http://www.graalvm.org/truffle/javadoc/org/graalvm/polyglot/Engine.html#getVersion--).
* Changed default value of [TruffleInstrument.Registration#version](http://www.graalvm.org/truffle/javadoc/com/oracle/truffle/api/TruffleInstrument.Registration.html#version--) from `""` to `"inherit"` which makes the instrument to inherit version from [Engine#getVersion](http://www.graalvm.org/truffle/javadoc/org/graalvm/polyglot/Engine.html#getVersion--). An instrument previously not specifying any version will newly get version from Engine.
* Added new annotation @IncomingConverter and @OutgoingConverter to declare methods for [generated wrappers](http://www.graalvm.org/truffle/javadoc/com/oracle/truffle/api/instrumentation/GenerateWrapper.html) that allow to convert values when they are exposed to or introduced by the instrumentation framework.
* The documentation of [FrameDescriptor#getSize](http://www.graalvm.org/truffle/javadoc/com/oracle/truffle/api/frame/FrameDescriptor.html#getSize--) clarifies that it returns the size of an array which is needed for storing all the slots in it using their `FrameSlot#getIndex()` as a position in the array. (The number may be bigger than the number of slots, if some slots are removed.)
* Added an `InstrumentExceptionsAreThrown` engine option to propagate exceptions thrown by instruments.
* Added [Instrumenter.visitLoadedSourceSections](http://www.graalvm.org/truffle/javadoc/com/oracle/truffle/api/instrumentation/Instrumenter.html#visitLoadedSourceSections-com.oracle.truffle.api.instrumentation.SourceSectionFilter-com.oracle.truffle.api.instrumentation.LoadSourceSectionListener-) to be notified about loaded source sections that corresponds to a filter.
* Added [DebugValue#canExecute](http://www.graalvm.org/truffle/javadoc/com/oracle/truffle/api/debug/DebugValue.html#canExecute--) to distinguish executable values and [DebugValue#getProperty](http://www.graalvm.org/truffle/javadoc/com/oracle/truffle/api/debug/DebugValue.html#getProperty-java.lang.String-) to get a property value by its name.
* Removed deprecated `TruffleLanguage.Env.lookupSymbol` method.
* All Truffle source objects are now automatically weakly internalized when created using the source builder. The source builder will now return the same instance for every source where it was previously just equal.
* Added `Source.Builder.cached(boolean)` and `Source.isCached()` to configure caching behavior by source.
* Removed deprecated `Source.getCode()` and `SourceSection.getCode`.

## Version 1.0.0 RC1

* As announced in 0.27 all classes in package com.oracle.truffle.api.vm are now deprecated.
	* Deprecated all classes in com.oracle.truffle.api.vm. Replacements can be found in the org.graalvm.polyglot package.
	* Deprecated all classes in com.oracle.truffle.api.interop.java. Replacements for embedders can be found in org.graalvm.polyglot. Replacements for language implementations can be found in TruffleLanguage.Env. See deprecated documentation on the individual methods for details.
	* Deprecated TruffleTCK. Use the [new TCK](https://github.com/oracle/graal/blob/master/truffle/docs/TCK.md) instead.
	* Deprecated Debugger#find(PolyglotEngine)
	* Added Debugger#find(TruffleInstrument.Env) and Debugger#find(Engine)
* Added [FileSystem](http://www.graalvm.org/truffle/javadoc/org/graalvm/polyglot/io/FileSystem.html) SPI to allow embedder to virtualize TruffleLanguage Input/Output operations.
* Added [EventContext.lookupExecutionEventNodes](http://www.graalvm.org/truffle/javadoc/com/oracle/truffle/api/instrumentation/EventContext.html#lookupExecutionEventNodes-java.util.Collection-) to lookup all execution event nodes created by the bindings at the source location.
* Added `TruffleLanguage#getLanguageHome` to return the language directory in the GraalVM distribution or the location of the language Jar file.
* Added [TryBlockTag](http://www.graalvm.org/truffle/javadoc/com/oracle/truffle/api/instrumentation/StandardTags.TryBlockTag.html) as a new standard tag to mark program locations to be considered as try blocks, that are followed by a catch.
* Added [DebugException](http://www.graalvm.org/truffle/javadoc/com/oracle/truffle/api/debug/DebugException.html), debugger methods that execute guest language code throws that exception and it's possible to [create exception breakpoints](http://www.graalvm.org/truffle/javadoc/com/oracle/truffle/api/debug/Breakpoint.html#newExceptionBuilder-boolean-boolean-) that suspend when guest language exception occurs.
* Added [DebugStackTraceElement](http://www.graalvm.org/truffle/javadoc/com/oracle/truffle/api/debug/DebugStackTraceElement.html) as a representation of exception stack trace.
* Added [Breakpoint.Kind](http://www.graalvm.org/truffle/javadoc/com/oracle/truffle/api/debug/Breakpoint.Kind.html) to distinguish different breakpoint kinds.
* Added [ResultVerifier.getDefaultResultVerifier](http://www.graalvm.org/truffle/javadoc/org/graalvm/polyglot/tck/ResultVerifier.html#getDefaultResultVerifier--).
* Added [addToHostClassPath](http://www.graalvm.org/truffle/javadoc/com/oracle/truffle/api/TruffleLanguage.Env.html#addToHostClassPath-com.oracle.truffle.api.TruffleFile-) method that can be used to allow guest language users to add to the host class path.
* Added new permission TruffleLanguage.Env#isNativeAccessAllowed to control access to the Truffle NFI.
* Changed default permissions in language launchers to full access. The embedding API still defaults to restricted access.
* Added [TruffleInstrument.onFinalize](http://www.graalvm.org/truffle/javadoc/com/oracle/truffle/api/instrumentation/TruffleInstrument.html#onFinalize-com.oracle.truffle.api.instrumentation.TruffleInstrument.Env-) that can be overridden to be notified about closing of Engine, while still having access to other instruments.
* Deprecated `TraceASTJSON` option and related APIs.

## Version 0.33

* This release contains major changes to the instrumentation framework.
	* Deprecated @[Instrumentable](http://www.graalvm.org/truffle/javadoc/com/oracle/truffle/api/instrumentation/Instrumentable.html) and replaced it with [InstrumentableNode](http://www.graalvm.org/truffle/javadoc/com/oracle/truffle/api/instrumentation/InstrumentableNode.html). Please see [InstrumentableNode](http://www.graalvm.org/truffle/javadoc/com/oracle/truffle/api/instrumentation/InstrumentableNode.html) on how to specify instrumentable nodes in 0.32.
	* Added @[GenerateWrapper](http://www.graalvm.org/truffle/javadoc/com/oracle/truffle/api/instrumentation/GenerateWrapper.html) for automatic wrapper generation.
	* Added a [standard expression tag](http://www.graalvm.org/truffle/javadoc/com/oracle/truffle/api/instrumentation/StandardTags.ExpressionTag.html), that allows languages to expose expressions for tools to use.
	* Added the ability to listen to [input values](http://www.graalvm.org/truffle/javadoc/com/oracle/truffle/api/instrumentation/ExecutionEventNode.html#onInputValue-com.oracle.truffle.api.frame.VirtualFrame-com.oracle.truffle.api.instrumentation.EventContext-int-java.lang.Object-) of instrumentable child nodes by specifying [input filters](http://www.graalvm.org/truffle/javadoc/com/oracle/truffle/api/instrumentation/Instrumenter.html#attachExecutionEventFactory-com.oracle.truffle.api.instrumentation.SourceSectionFilter-com.oracle.truffle.api.instrumentation.SourceSectionFilter-T-).
	* Added the the ability to [save](http://www.graalvm.org/truffle/javadoc/com/oracle/truffle/api/instrumentation/ExecutionEventNode.html#saveInputValue-com.oracle.truffle.api.frame.VirtualFrame-int-java.lang.Object-) and [load](http://www.graalvm.org/truffle/javadoc/com/oracle/truffle/api/instrumentation/ExecutionEventNode.html#getSavedInputValues-com.oracle.truffle.api.frame.VirtualFrame-) instrumentable child input values in ExecutionEventNode subclasses.
	* Renamed Instrumenter#attachListener/Factory to Instrumenter#attachExecutionEventListener/Factory. (jackpot rule available)
	* Automatic instrumentation [wrapper generation](http://www.graalvm.org/truffle/javadoc/com/oracle/truffle/api/instrumentation/GenerateWrpper.html) now delegates non execute abstract methods to the delegate node.
	* Added a [Tag](http://www.graalvm.org/truffle/javadoc/com/oracle/truffle/api/instrumentation/Tag.html) base class now required to be used by all tags.
	* Added [tag identifiers](http://www.graalvm.org/truffle/javadoc/com/oracle/truffle/api/instrumentation/Tag.Identifier.html) to allow the [lookup](http://www.graalvm.org/truffle/javadoc/com/oracle/truffle/api/instrumentation/Tag.html#findProvidedTag-com.oracle.truffle.api.nodes.LanguageInfo-java.lang.String-) of language specific tags in tools without compile time dependency to the languguage.
	* Added assertions to verify that instrumentable nodes that are annotated with a standard tag return a source section if their root node returns a source section.
	* Added assertions to verify that execution events always return interop values.
	* Added the ability for instrumentable nodes to a expose a [node object](http://www.graalvm.org/truffle/javadoc/com/oracle/truffle/api//instrumentation/InstrumentableNode.html#getNodeObject--). This object is intended to contain language specific properties of the node.
* Added expression-stepping into debugger APIs. To support debugging of both statements and expressions, following changes were made:
	* Added [SourceElement](http://www.graalvm.org/truffle/javadoc/com/oracle/truffle/api/debug/SourceElement.html) enum to provide a list of source syntax elements known to the debugger.
	* Added [StepConfig](http://www.graalvm.org/truffle/javadoc/com/oracle/truffle/api/debug/StepConfig.html) class to represent a debugger step configuration.
	* Added [Debugger.startSession()](http://www.graalvm.org/truffle/javadoc/com/oracle/truffle/api/debug/Debugger.html#startSession-com.oracle.truffle.api.debug.SuspendedCallback-com.oracle.truffle.api.debug.SourceElement...-) accepting a list of source elements to enable stepping on them.
	* Added [Breakpoint.Builder.sourceElements](http://www.graalvm.org/truffle/javadoc/com/oracle/truffle/api/debug/Breakpoint.Builder.html#sourceElements-com.oracle.truffle.api.debug.SourceElement...-) to specify which source elements will the breakpoint adhere to.
	* Added [SuspendedEvent.getInputValues](http://www.graalvm.org/truffle/javadoc/com/oracle/truffle/api/debug/SuspendedEvent.html#getInputValues--) to get possible input values of the current source element.
	* Removed deprecated methods on [SuspendedEvent](http://www.graalvm.org/truffle/javadoc/com/oracle/truffle/api/debug/SuspendedEvent.html).
* Added column filters on [SourceSectionFilter.Builder](http://www.graalvm.org/truffle/javadoc/com/oracle/truffle/api/instrumentation/SourceSectionFilter.Builder.html) and [Breakpoint.Builder](http://www.graalvm.org/truffle/javadoc/com/oracle/truffle/api/debug/Breakpoint.Builder.html).
* Added [Instrumenter.attachExecuteSourceListener](http://www.graalvm.org/truffle/javadoc/com/oracle/truffle/api/instrumentation/Instrumenter.html#attachExecuteSourceListener-com.oracle.truffle.api.instrumentation.SourceFilter-T-boolean-) to be able to [listen](http://www.graalvm.org/truffle/javadoc/com/oracle/truffle/api/instrumentation/ExecuteSourceListener.html) on [source execution events](http://www.graalvm.org/truffle/javadoc/javadoc/com/oracle/truffle/api/instrumentation/ExecuteSourceEvent.html).
* Added [InstrumentableNode.findNearestNodeAt](http://www.graalvm.org/truffle/javadoc/com/oracle/truffle/api/instrumentation/InstrumentableNode.html#findNearestNodeAt-int-java.util.Set-) to be able to find the nearest tagged node to the given source character index. This is used to auto-correct breakpoint locations.
* Added [Breakpoint.ResolveListener](http://www.graalvm.org/truffle/javadoc/com/oracle/truffle/api/debug/Breakpoint.ResolveListener.html) to listen on breakpoint location resolution. Breakpoints are now resolved after the source is to be executed for the first time and breakpoint location is adjusted to match the nearest instrumentable node.
* Added new DSL annotation @[Executed](http://www.graalvm.org/truffle/javadoc/com/oracle/truffle/api/dsl/Executed.html) that allows to manually specify executed node fields.
* The Truffle Node traversal order was slightly changed to always respect field declaration order (super class before sub class).
* The [Assumption](http://www.graalvm.org/truffle/javadoc/com/oracle/truffle/api/Assumption.html) interface has an additional override for the `invalidate` method to provide a message for debugging purposes.
* Deprecated `KeyInfo.Builder`. Use bitwise constants in the KeyInfo class instead. Introduced new flag KeyInfo.INSERTABLE to indicate that a key can be inserted at a particular location, but it does not yet exist.
* Deprecated `TruffleLanguage#getLanguageGlobal`, implement [top scopes](http://www.graalvm.org/truffle/javadoc/com/oracle/truffle/api/instrumentation/TruffleInstrument.Env.html#findTopScopes-java.lang.String-) instead.
* Deprecated `TruffleLanguage#findExportedSymbol`, use the [polyglot bindings](http://www.graalvm.org/truffle/javadoc/com/oracle/truffle/api/TruffleLanguage.Env.html#getPolyglotBindings--) TruffleLanguage.Env for exporting symbols into the polyglot scope explicitly. The polyglot scope no longer supports implicit exports, they should be exposed using [top scopes](http://www.graalvm.org/truffle/javadoc/com/oracle/truffle/api/instrumentation/TruffleInstrument.Env.html#findTopScopes-java.lang.String-) instead.
* Remove deprecated `TruffleInstrument#describeOptions` and TruffleLanguage#describeOptions
* Remove deprecated `TruffleLanguage.Env#lookupSymbol` without replacement.
* Remove deprecated `TruffleLanguage.Env#importSymbols`, use the polyglot bindings instead.
* Removed deprecated APIs and public debug classes in truffle.api.object and truffle.object packages, respectively.
* Removed internal truffle.object package from javadoc.
* Added the compiler directive [castExact](http://www.graalvm.org/truffle/javadoc/com/oracle/truffle/api/CompilerDirectives.html#castExact-java.lang.Object-java.lang.Class-).
* Added skipped exception types: `IndexOutOfBoundsException`, `BufferOverflowException`, and `BufferUnderflowException`.
* Introduced support for the experimental automated monomorphization feature:
    * The [Node.reportPolymorphicSpecialize](http://www.graalvm.org/truffle/javadoc/com/oracle/truffle/api/nodes/Node.html#reportPolymorphicSpecialize) method which notifies the runtime that a node has specialized to a more polymorphic state.
    * The [ReportPolymorphism](http://www.graalvm.org/truffle/javadoc/com/oracle/truffle/api/dsl/ReportPolymorphism.html) and [ReportPolymorphism.Exclude](http://www.graalvm.org/truffle/javadoc/com/oracle/truffle/api/dsl/ReportPolymorphism.Exclude.html) annotations which the DSL uses to generate (or not generate) calls to [Node.reportPolymorphicSpecialize](http://www.graalvm.org/truffle/javadoc/com/oracle/truffle/api/nodes/Node.html#reportPolymorphicSpecialize--).
* Added `TruffleException.getSourceLocation()` for syntax errors which don't have a `Node`.
* Changed member lookup on `Class` host objects (as obtained by e.g. `obj.getClass()`) to expose `Class` instance members, while `TruffleLanguage.Env.lookupHostSymbol(String)` returns a companion object providing the static members of the class and serving as a constructor.



## Version 0.32

* Added [SuspendAnchor](http://www.graalvm.org/truffle/javadoc/com/oracle/truffle/api/debug/SuspendAnchor.html) enum class that describes where, within a guest language source section, the suspend position is and [Breakpoint.Builder.suspendAnchor()](http://www.graalvm.org/truffle/javadoc/com/oracle/truffle/api/debug/Breakpoint.Builder.html#suspendAnchor-com.oracle.truffle.api.debug.SuspendAnchor-) to be able to break before or after the source section.
* Deprecated `SuspendedEvent.isHaltedBefore()`, [SuspendedEvent.getSuspendAnchor()](http://www.graalvm.org/truffle/javadoc/com/oracle/truffle/api/debug/SuspendedEvent.html#getSuspendAnchor--) is to be used instead.
* Added new interop message [REMOVE](http://www.graalvm.org/truffle/javadoc/com/oracle/truffle/api/interop/Message.html#REMOVE) with the appropriate foreign access methods [ForeignAccess.sendRemove](http://www.graalvm.org/truffle/javadoc/com/oracle/truffle/api/interop/ForeignAccess.html#sendRemove-com.oracle.truffle.api.nodes.Node-com.oracle.truffle.api.interop.TruffleObject-java.lang.Object-) and [KeyInfo.isRemovable flag](http://www.graalvm.org/truffle/javadoc/com/oracle/truffle/api/interop/KeyInfo.html#isRemovable-int-).
* Added [SourceFilter](http://www.graalvm.org/truffle/javadoc/com/oracle/truffle/api/instrumentation/SourceFilter.html) for source-only based filtering in instrumentation.
* Changed semantics of [UnexpectedResultException](http://www.graalvm.org/truffle/javadoc/com/oracle/truffle/api/nodes/UnexpectedResultException.html) when used in [Specialization#rewriteOn](http://www.graalvm.org/truffle/javadoc/com/oracle/truffle/api/dsl/Specialization.html#rewriteOn--) to indicate that a result is already available and no other specialization methods need to be invoked in Truffle DSL.

## Version 0.31

* Removed deprecated `com.oracle.truffle.api.source.LineLocation` class.
* Added `RootNode#isCaptureFramesForTrace()` to allow subclasses to configure capturing of frames in `TruffleException` instances and `TruffleStackTraceElement#getFrame()` to access the captured frames.
* [MaterializedFrame](http://www.graalvm.org/truffle/javadoc/com/oracle/truffle/api/frame/MaterializedFrame.html) changed to extend [VirtualFrame](http://www.graalvm.org/truffle/javadoc/com/oracle/truffle/api/frame/VirtualFrame.html), to be able to call methods taking `VirtualFrame` from behind Truffle boundary.
* Added [ExecutableNode](http://www.graalvm.org/truffle/javadoc/com/oracle/truffle/api/nodes/ExecutableNode.html), [TruffleLanguage.parse(InlineParsingRequest)](http://www.graalvm.org/truffle/javadoc/com/oracle/truffle/api/TruffleLanguage.html#parse-com.oracle.truffle.api.TruffleLanguage.InlineParsingRequest-) and [TruffleInstrument.Env.parseInline](http://www.graalvm.org/truffle/javadoc/com/oracle/truffle/api/instrumentation/TruffleInstrument.Env.html#parseInline-com.oracle.truffle.api.source.Source-com.oracle.truffle.api.nodes.Node-com.oracle.truffle.api.frame.MaterializedFrame-) to parse an inline code snippet at the provided location and produce an AST fragment that can be executed using frames valid at the provided location. `ParsingRequest.getLocation()` and `ParsingRequest.getFrame()` methods were deprecated in favor of `InlineParsingRequest`, `EventContext.parseInContext()` was deprecated in favor of `TruffleInstrument.Env.parseInline()`.
* [RootNode](http://www.graalvm.org/truffle/javadoc/com/oracle/truffle/api/nodes/RootNode.html) now extends [ExecutableNode](http://www.graalvm.org/truffle/javadoc/com/oracle/truffle/api/nodes/ExecutableNode.html).
* Removed deprecated methods `TruffleLanguage.parse(Source, Node, String...)` and `TruffleLanguage.evalInContext(Source, Node, MaterializedFrame)` and constructor `RootNode(Class, SourceSection, FrameDescriptor)`.
* Java Interop now wraps exceptions thrown by Java method invocations in host exceptions.
* Added [JavaInterop.isHostException](http://www.graalvm.org/truffle/javadoc/com/oracle/truffle/api/interop/java/JavaInterop.html#isHostException-java.lang.Throwable-) and [JavaInterop.asHostException](http://www.graalvm.org/truffle/javadoc/com/oracle/truffle/api/interop/java/JavaInterop.html#asHostException-java.lang.Throwable-) to identify and unwrap host exceptions, respectively.
* Added support for `TruffleLanguage` context pre-initialization in the native image. To support context pre-initialization a language has to implement the [patchContext](http://www.graalvm.org/truffle/javadoc/com/oracle/truffle/api/TruffleLanguage#patchContext-C-com.oracle.truffle.api.TruffleLanguage.Env-) method.
* The profiler infrastructure (`CPUSampler`, `CPUTracer` and `MemoryTracer`) moved to a new tools suite.
* Added [LanguageInfo.isInternal](http://www.graalvm.org/truffle/javadoc/com/oracle/truffle/api/nodes/LanguageInfo.html#isInternal--)
* Removed special Java interop support for `java.util.Map`.
* Added a mechanism to unwind execution nodes in instrumentation by [EventContext.createUnwind](http://www.graalvm.org/truffle/javadoc/com/oracle/truffle/api/instrumentation/EventContext.html#createUnwind-java.lang.Object-), [ExecutionEventListener.onUnwind](http://www.graalvm.org/truffle/javadoc/com/oracle/truffle/api/instrumentation/ExecutionEventListener.html#onUnwind-com.oracle.truffle.api.instrumentation.EventContext-com.oracle.truffle.api.frame.VirtualFrame-java.lang.Object-), [ExecutionEventNode.onUnwind](http://www.graalvm.org/truffle/javadoc/com/oracle/truffle/api/instrumentation/ExecutionEventNode.html#onUnwind-com.oracle.truffle.api.frame.VirtualFrame-java.lang.Object-) and [ProbeNode.onReturnExceptionalOrUnwind](http://www.graalvm.org/truffle/javadoc/com/oracle/truffle/api/instrumentation/ProbeNode.html#onReturnExceptionalOrUnwind-com.oracle.truffle.api.frame.VirtualFrame-java.lang.Throwable-boolean-). [ProbeNode.UNWIND_ACTION_REENTER](http://www.graalvm.org/truffle/javadoc/com/oracle/truffle/api/instrumentation/ProbeNode.html#UNWIND_ACTION_REENTER) constant added.
* Deprecated `ProbeNode.onReturnExceptional()` in favor of `ProbeNode.onReturnExceptionalOrUnwind()`.
* The wrapper node specification has changed, see [ProbeNode](http://www.graalvm.org/truffle/javadoc/com/oracle/truffle/api/instrumentation/ProbeNode.html). If the annotation processor is used (`@Instrumentable` annotation) then just a recompile is required. Manually written wrappers need to be updated.
* Added [SuspendedEvent.prepareUnwindFrame](http://www.graalvm.org/truffle/javadoc/com/oracle/truffle/api/debug/SuspendedEvent.html#prepareUnwindFrame-com.oracle.truffle.api.debug.DebugStackFrame-) to unwind frame(s) during debugging.
* Added [DebuggerTester](http://www.graalvm.org/truffle/javadoc/com/oracle/truffle/api/debug/DebuggerTester.html#DebuggerTester-org.graalvm.polyglot.Context.Builder-) constructor that takes `Context.Builder`.
* Removed deprecated [DebuggerTester](http://www.graalvm.org/truffle/javadoc/com/oracle/truffle/api/debug/DebuggerTester.html) constructor that takes the legacy `PolyglotEngine.Builder`.
* Removed deprecated methods in `JavaInterop`: `isNull`, `isArray`, `isBoxed`, `unbox`, `getKeyInfo`.
* Disallowed `null` as `FrameSlot` identifier.
* Removed deprecated `FrameSlot` constructor and `FrameDescriptor.create` methods.
* Changed the behavior of exception handling (TruffleException) to capture stack frames lazily

## Version 0.30

* Truffle languages are being [finalized](http://www.graalvm.org/truffle/javadoc/com/oracle/truffle/api/TruffleLanguage##finalizeContext-C-) before disposal. This allows languages to run code with all languages still in a valid state. It is no longer allowed to access other languages during language disposal.
* Truffle languages can now declare dependent languages. This allows to take influence on the disposal order.
* All classes of the [com.oracle.truffle.api.metadata](http://www.graalvm.org/truffle/javadoc/com/oracle/truffle/api/metadata/package-summary.html) package were deprecated. As a replacement use [Scope](http://www.graalvm.org/truffle/javadoc/com/oracle/truffle/api/Scope.html), [TruffleLanguage.findLocalScopes](http://www.graalvm.org/truffle/javadoc/com/oracle/truffle/api/TruffleLanguage.html#findLocalScopes-C-com.oracle.truffle.api.nodes.Node-com.oracle.truffle.api.frame.Frame-) and [TruffleInstrument.Env.findLocalScopes](http://www.graalvm.org/truffle/javadoc/com/oracle/truffle/api/instrumentation/TruffleInstrument.Env.html#findLocalScopes-com.oracle.truffle.api.nodes.Node-com.oracle.truffle.api.frame.Frame-) instead.
* Added the ability to access [top scopes](http://www.graalvm.org/truffle/javadoc/com/oracle/truffle/api/instrumentation/TruffleInstrument.Env.html#findTopScopes-java.lang.String-) of languages and [exported symbols](http://www.graalvm.org/truffle/javadoc/com/oracle/truffle/api/instrumentation/TruffleInstrument.Env.html#getExportedSymbols--) of the polyglot scope using the instrumentation API.
* Added the ability to access [top scopes](http://www.graalvm.org/truffle/javadoc/com/oracle/truffle/api/debug/DebuggerSession.html#getTopScope-java.lang.String-) and [exported symbols](http://www.graalvm.org/truffle/javadoc/com/oracle/truffle/api/debug/DebuggerSession.html#getExportedSymbols--) using the debugger API.
* Added the [and](graal/truffle/javadoc/com/oracle/truffle/api/instrumentation/SourceSectionFilter.Builder.html#and-com.oracle.truffle.api.instrumentation.SourceSectionFilter-) method to the [SourceSectionFilter Builder](http://www.graalvm.org/truffle/javadoc/com/oracle/truffle/api/instrumentation/SourceSectionFilter.Builder.html) which allows composing filters.
* Added the new profiler infrastructure, including the [CPU sampler](http://www.graalvm.org/truffle/javadoc/com/oracle/truffle/tools/profiler/CPUSampler.html), [CPU tracer](http://www.graalvm.org/truffle/javadoc/com/oracle/truffle/tools/profiler/CPUTracer.html) and an experimental [Memory tracer](http://www.graalvm.org/truffle/javadoc/com/oracle/truffle/tools/profiler/MemoryTracer.html).
* Added a new [TCK SPI](https://github.com/graalvm/graal/blob/master/truffle/docs/TCK.md) based on the org.graalvm.polyglot API to test a language inter-operability. To test the language inter-operability implement the [LanguageProvider](http://www.graalvm.org/truffle/javadoc/org/graalvm/polyglot/tck/LanguageProvider.html).
* Removed all deprecated API in com.oracle.truffle.api.dsl.
* New interop messages [HAS_KEYS](http://www.graalvm.org/truffle/javadoc/com/oracle/truffle/api/interop/Message.html#HAS_KEYS) and [IS_INSTANTIABLE](http://www.graalvm.org/truffle/javadoc/com/oracle/truffle/api/interop/Message.html#IS_INSTANTIABLE) added, with the appropriate foreign access methods [ForeignAccess.sendHasKeys](http://www.graalvm.org/truffle/javadoc/com/oracle/truffle/api/interop/ForeignAccess.html#sendHasKeys-com.oracle.truffle.api.nodes.Node-com.oracle.truffle.api.interop.TruffleObject-) and [ForeignAccess.sendIsInstantiable](http://www.graalvm.org/truffle/javadoc/com/oracle/truffle/api/interop/ForeignAccess.html#sendIsInstantiable-com.oracle.truffle.api.nodes.Node-com.oracle.truffle.api.interop.TruffleObject-).
* New interop foreign access factory [ForeignAccess.StandardFactory](http://www.graalvm.org/truffle/javadoc/com/oracle/truffle/api/interop/ForeignAccess.StandardFactory.html) replaces the version-specific factories, the deprecated ForeignAccess.Factory10 and ForeignAccess.Factory18 were removed, ForeignAccess.Factory26 was deprecated.
* [@MessageResolution](http://www.graalvm.org/truffle/javadoc/com/oracle/truffle/api/interop/MessageResolution.html) automatically applies default value to boolean HAS/IS messages depending on presence of message handlers of corresponding messages.
* Added instrumentation API for listening on contexts and threads changes: [Instrumenter.attachContextsListener](http://www.graalvm.org/truffle/javadoc/com/oracle/truffle/api/instrumentation/Instrumenter.html#attachContextsListener-T-boolean-), [ContextsListener](http://www.graalvm.org/truffle/javadoc/com/oracle/truffle/api/instrumentation/ContextsListener.html), [Instrumenter.attachThreadsListener](http://www.graalvm.org/truffle/javadoc/com/oracle/truffle/api/instrumentation/Instrumenter.html#attachThreadsListener-T-boolean-) and [ThreadsListener](http://www.graalvm.org/truffle/javadoc/com/oracle/truffle/api/instrumentation/ThreadsListener.html).
* Added debugger representation of a context [DebugContext](http://www.graalvm.org/truffle/javadoc/com/oracle/truffle/api/debug/DebugContext.html) and API for listening on contexts and threads changes: [DebuggerSession.setContextsListener](http://www.graalvm.org/truffle/javadoc/com/oracle/truffle/api/debug/DebuggerSession.html#setContextsListener-com.oracle.truffle.api.debug.DebugContextsListener-boolean-), [DebugContextsListener](http://www.graalvm.org/truffle/javadoc/com/oracle/truffle/api/debug/DebugContextsListener.html), [DebuggerSession.setThreadsListener](http://www.graalvm.org/truffle/javadoc/com/oracle/truffle/api/debug/DebuggerSession.html#setThreadsListener-com.oracle.truffle.api.debug.DebugThreadsListener-boolean-) and [DebugThreadsListener](http://www.graalvm.org/truffle/javadoc/com/oracle/truffle/api/debug/DebugThreadsListener.html).
* Added [TruffleContext.getParent](http://www.graalvm.org/truffle/javadoc/com/oracle/truffle/api/TruffleContext.html#getParent--) to provide the hierarchy of inner contexts.
* Added [TruffleLanguage.Env.getContext](http://www.graalvm.org/truffle/javadoc/com/oracle/truffle/api/TruffleLanguage.Env.html#getContext--) for use by language implementations to obtain the environment's polyglot context.

## Version 0.29

* [SourceSectionFilter.Builder.includeInternal](http://www.graalvm.org/truffle/javadoc/com/oracle/truffle/api/instrumentation/SourceSectionFilter.Builder.html#includeInternal-boolean-) added to be able to exclude internal code from instrumentation.
* Debugger step filtering is extended with [include of internal code](http://www.graalvm.org/truffle/javadoc/com/oracle/truffle/api/debug/SuspensionFilter.Builder.html#includeInternal-boolean-) and [source filter](http://www.graalvm.org/truffle/javadoc/com/oracle/truffle/api/debug/SuspensionFilter.Builder.html#sourceIs-java.util.function.Predicate-). By default, debugger now does not step into internal code, unless a step filter that is set to include internal code is applied.
* [DebugScope.getSourceSection](http://www.graalvm.org/truffle/javadoc/com/oracle/truffle/api/debug/DebugScope.html#getSourceSection--) added to provide source section of a scope.

## Version 0.28
4-Oct-2017

* Truffle languages may support [access](http://www.graalvm.org/truffle/javadoc/com/oracle/truffle/api/TruffleLanguage.html#isThreadAccessAllowed-java.lang.Thread-boolean-) to contexts from multiple threads at the same time. By default the language supports only single-threaded access.
* Languages now need to use the language environment to [create](http://www.graalvm.org/truffle/javadoc/com/oracle/truffle/api/TruffleLanguage.Env.html#createThread-java.lang.Runnable-) new threads for a context. Creating Threads using the java.lang.Thread constructor is no longer allowed and will be blocked in the next release.
* Added `JavaInterop.isJavaObject(Object)` method overload.
* Deprecated helper methods in `JavaInterop`: `isNull`, `isArray`, `isBoxed`, `unbox`, `getKeyInfo`. [ForeignAccess](http://www.graalvm.org/truffle/javadoc/com/oracle/truffle/api/interop/ForeignAccess.html) already provides equivalent methods: `sendIsNull`, `sendIsArray`, `sendIsBoxed`, `sendUnbox`, `sendKeyInfo`, respectively.
* Deprecated all String based API in Source and SourceSection and replaced it with CharSequence based APIs. Automated migration with Jackpot rules is available (run `mx jackpot --apply`).
* Added [Source.Builder.language](http://www.graalvm.org/truffle/javadoc/com/oracle/truffle/api/source/Source.Builder.html#language-java.lang.String-) and [Source.getLanguage](http://www.graalvm.org/truffle/javadoc/com/oracle/truffle/api/source/Source.html#getLanguage--) to be able to set/get source language in addition to MIME type.
* Added the [inCompilationRoot](http://www.graalvm.org/truffle/javadoc/com/oracle/truffle/api/CompilerDirectives.html#inCompilationRoot--) compiler directive.
* Deprecated TruffleBoundary#throwsControlFlowException and introduced TruffleBoundary#transferToInterpreterOnException.

## Version 0.27
16-Aug-2017

* The Truffle API now depends on the Graal SDK jar to also be on the classpath.
* Added an implementation of org.graalvm.polyglot API in Truffle.
* API classes in com.oracle.truffe.api.vm package will soon be deprecated. Use the org.graalvm.polyglot API instead.
* Added [SourceSectionFilter.Builder](http://www.graalvm.org/truffle/javadoc/com/oracle/truffle/api/instrumentation/SourceSectionFilter.Builderhtml).`rootNameIs(Predicate<String>)` to filter for source sections based on the name of the RootNode.
* Added [AllocationReporter](http://www.graalvm.org/truffle/javadoc/com/oracle/truffle/api/instrumentation/AllocationReporter.html) as a service for guest languages to report allocation of guest language values.
* Added [Instrumenter.attachAllocationListener](http://www.graalvm.org/truffle/javadoc/com/oracle/truffle/api/instrumentation/Instrumenter.html#attachAllocationListener-com.oracle.truffle.api.instrumentation.AllocationEventFilter-T-), [AllocationEventFilter](http://www.graalvm.org/truffle/javadoc/com/oracle/truffle/api/instrumentation/AllocationEventFilter.html), [AllocationListener](http://www.graalvm.org/truffle/javadoc/com/oracle/truffle/api/instrumentation/AllocationListener.html) and [AllocationEvent](http://www.graalvm.org/truffle/javadoc/com/oracle/truffle/api/instrumentation/AllocationEvent.html) for profilers to be able to track creation and size of guest language values.
* Added [RootNode.getCurrentContext](http://www.graalvm.org/truffle/javadoc/com/oracle/truffle/api/nodes/RootNode.html), [TruffleLanguage.getCurrentLanguage(Class)](http://www.graalvm.org/truffle/javadoc/com/oracle/truffle/api/TruffleLanguage.html), [TruffleLanguage.getCurrentContext(Class)](http://www.graalvm.org/truffle/javadoc/com/oracle/truffle/api/TruffleLanguage.html) to allow static lookups of the language and context.
* Added an id property to [TruffleLanguage.Registration](http://www.graalvm.org/truffle/javadoc/com/oracle/truffle/api/TruffleLanguage.Registration#id) to specify a unique identifier for each language. If not specified getName().toLowerCase() will be used. The registration id will be mandatory in future releases.
* Added an internal property to [TruffleLanguage.Registration](http://www.graalvm.org/truffle/javadoc/com/oracle/truffle/api/TruffleLanguage.Registration#internal) to specify whether a language is intended for internal use only. For example the Truffle Native Function Interface is a language that should be used from other languages only.
* Added an internal property to [TruffleInstrument.Registration](http://www.graalvm.org/truffle/javadoc/com/oracle/truffle/api/instrumentation/TruffleInstrument.Registration#internal) to specify whether a internal is intended for internal use by other instruments or languages only.
* Added the ability to describe options for languages and instruments using [TruffleLanguage.getOptionDescriptors()](http://www.graalvm.org/truffle/javadoc/com/oracle/truffle/api/TruffleLanguage.html) and [TruffleInstrument.getOptionDescriptors](http://www.graalvm.org/truffle/javadoc/com/oracle/truffle/api/instrumentation/TruffleInstrument.html). User provided options are available to the language using TruffleLanguage.Env.getOptions() and TruffleInstrument.Env.getOptions().
* Added JavaInterop.isJavaObject(TruffleObject) and JavaInterop.asJavaObject(TruffleObject) to check and convert back to host language object from a TruffleObject.
* Added [TruffleException](http://www.graalvm.org/truffle/javadoc/com/oracle/truffle/api/TruffleException.html) to allow languages to throw standardized error information.
* [Guest language stack traces](http://www.graalvm.org/truffle/javadoc/com/oracle/truffle/api/TruffleStackTraceElement.html) are now collected automatically for each exception thrown and passed through a CallTarget.
* Added RootNode.isInternal to indicate if a RootNode is considered internal and should not be shown to the guest language programmer.
* Added TruffleLanguage.lookupSymbol to be implemented by languages to support language agnostic lookups in the top-most scope.
* Added TruffleLanguage.Env.getApplicationArguments() to access application arguments specified by the user.
* Added [@Option](http://www.graalvm.org/truffle/javadoc/com/oracle/truffle/api/Option.html) annotation to allow simple declaration of options in TruffleLanguage or TruffleInstrument subclasses.
* Added [TruffleLanguage.RunWithPolyglotRule](http://www.graalvm.org/truffle/javadoc/com/oracle/truffle/tck/TruffleRunner.RunWithPolyglotRule.html) JUnit rule to allow running unit tests in the context of a polyglot engine.
* Added implementationName property to [TruffleLanguage.Registration](http://www.graalvm.org/truffle/javadoc/com/oracle/truffle/api/TruffleLanguage.Registration#implementationName) to specify a human readable name of the language implementation name.
* Added TruffleLanguage.Env.lookupSymbol(String) to be used by other languages to support language lookups in their top-most scope.
* Added TruffleLanguage.Env.lookupHostSymbol(String) to be used by other languages to support language lookups from the host language.
* Added TruffleLanguage.Env.isHostLookupAllowed() to find out whether host lookup is generally allowed.
* Added Node#notifyInserted(Node) to notify the instrumentation framework about changes in the AST after the first execution.
* Added TruffleLanguage.Env.newContextBuilder() that allows guest languages to create inner language contexts/environments by returning TruffleContext instances.
* Added a concept of breakpoints shared across sessions, associated with Debugger instance: [Debugger.install](http://www.graalvm.org/truffle/javadoc/com/oracle/truffle/api/debug/Debugger.html#install-com.oracle.truffle.api.debug.Breakpoint-), [Debugger.getBreakpoints](http://www.graalvm.org/truffle/javadoc/com/oracle/truffle/api/debug/Debugger.html#getBreakpoints--) and a possibility to listen on breakpoints changes: [Debugger.PROPERTY_BREAKPOINTS](http://www.graalvm.org/truffle/javadoc/com/oracle/truffle/api/debug/Debugger.html#PROPERTY_BREAKPOINTS), [Debugger.addPropertyChangeListener](http://www.graalvm.org/truffle/javadoc/com/oracle/truffle/api/debug/Debugger.html#addPropertyChangeListener-java.beans.PropertyChangeListener-) and [Debugger.removePropertyChangeListener](http://www.graalvm.org/truffle/javadoc/com/oracle/truffle/api/debug/Debugger.html#removePropertyChangeListener-java.beans.PropertyChangeListener-). [Breakpoint.isModifiable](http://www.graalvm.org/truffle/javadoc/com/oracle/truffle/api/debug/Breakpoint.html#isModifiable--) added to be able to distinguish the shared read-only copy of installed Breakpoints.
* [TruffleInstrument.Env.getLanguages()](http://www.graalvm.org/truffle/javadoc/com/oracle/truffle/api/instrumentation/TruffleInstrument.Env.html#getLanguages--) returns languages by their IDs instead of MIME types when the new polyglot API is used.
* Deprecated [ExactMath.addExact(int, int)](http://www.graalvm.org/truffle/javadoc/com/oracle/truffle/api/ExactMath.html#addExact-int-int-), [ExactMath.addExact(long, long)](http://www.graalvm.org/truffle/javadoc/com/oracle/truffle/api/ExactMath.html#addExact-long-long-), [ExactMath.subtractExact(int, int)](http://www.graalvm.org/truffle/javadoc/com/oracle/truffle/api/ExactMath.html#subtractExact-int-int-), [ExactMath.subtractExact(long, long)](http://www.graalvm.org/truffle/javadoc/com/oracle/truffle/api/ExactMath.html#subtractExact-long-long-), [ExactMath.multiplyExact(int, int)](http://www.graalvm.org/truffle/javadoc/com/oracle/truffle/api/ExactMath.html#multiplyExact-int-int-), [ExactMath.multiplyExact(long, long)](http://www.graalvm.org/truffle/javadoc/com/oracle/truffle/api/ExactMath.html#multiplyExact-long-long-). Users can replace these with java.lang.Math utilities of same method names.

## Version 0.26
18-May-2017

* Language can provide additional services and instruments can [look them up](http://www.graalvm.org/truffle/javadoc/com/oracle/truffle/api/instrumentation/TruffleInstrument.Env.html#lookup).
* Renamed `DebugValue.isWriteable` to [DebugValue.isWritable](http://www.graalvm.org/truffle/javadoc/com/oracle/truffle/api/debug/DebugValue.html#isWritable--) to fix spelling.
* [Breakpoint.setCondition](http://www.graalvm.org/truffle/javadoc/com/oracle/truffle/api/debug/Breakpoint.html#setCondition-java.lang.String-) does not throw the IOException any more.
* Added new message [Message.KEY_INFO](http://www.graalvm.org/truffle/javadoc/com/oracle/truffle/api/interop/Message.html#KEY_INFO), and an argument to [Message.KEYS](http://www.graalvm.org/truffle/javadoc/com/oracle/truffle/api/interop/Message.html#KEYS) specifying whether internal keys should be provided. The appropriate foreign access [ForeignAccess.sendKeyInfo](http://www.graalvm.org/truffle/javadoc/com/oracle/truffle/api/interop/ForeignAccess.html#sendKeyInfo-com.oracle.truffle.api.nodes.Node-com.oracle.truffle.api.interop.TruffleObject-java.lang.Object-), [ForeignAccess.sendKeys](http://www.graalvm.org/truffle/javadoc/com/oracle/truffle/api/interop/ForeignAccess.html#sendKeys-com.oracle.truffle.api.nodes.Node-com.oracle.truffle.api.interop.TruffleObject-boolean-) and a new factory [ForeignAccess.Factory26](http://www.graalvm.org/truffle/javadoc/com/oracle/truffle/api/interop/ForeignAccess.Factory26.html).
* A new [KeyInfo](http://www.graalvm.org/truffle/javadoc/com/oracle/truffle/api/interop/KeyInfo.html) utility class added to help with dealing with bit flags.
* Added new Java interop utility methods: [JavaInterop.getKeyInfo](http://www.graalvm.org/truffle/javadoc/com/oracle/truffle/api/interop/java/JavaInterop.html#getKeyInfo-com.oracle.truffle.api.interop.TruffleObject-java.lang.Object-) and [JavaInterop.getMapView](http://www.graalvm.org/truffle/javadoc/com/oracle/truffle/api/interop/java/JavaInterop.html#getMapView-java.util.Map-boolean-).
* Added [metadata](http://www.graalvm.org/truffle/javadoc/com/oracle/truffle/api/metadata/package-summary.html) package, intended for APIs related to guest language structure and consumed by tools.
* Added [ScopeProvider](http://www.graalvm.org/truffle/javadoc/com/oracle/truffle/api/metadata/ScopeProvider.html) to provide a hierarchy of scopes enclosing the given node. The scopes are expected to contain variables valid at the associated node.
* Added [Scope](http://www.graalvm.org/truffle/javadoc/com/oracle/truffle/api/metadata/Scope.html) for instruments to get a list of scopes enclosing the given node. The scopes contain variables valid at the provided node.
* Added [DebugScope](http://www.graalvm.org/truffle/javadoc/com/oracle/truffle/api/debug/DebugScope.html), [DebugStackFrame.getScope](http://www.graalvm.org/truffle/javadoc/com/oracle/truffle/api/debug/DebugStackFrame.html#getScope--) and [DebugValue.getScope](http://www.graalvm.org/truffle/javadoc/com/oracle/truffle/api/debug/DebugValue.html#getScope--) to allow debuggers to retrieve the scope information and associated variables.
* Deprecated [DebugStackFrame.iterator](http://www.graalvm.org/truffle/javadoc/com/oracle/truffle/api/debug/DebugStackFrame.html) and [DebugStackFrame.getValue](http://www.graalvm.org/truffle/javadoc/com/oracle/truffle/api/debug/DebugStackFrame.html), [DebugStackFrame.getScope](http://www.graalvm.org/truffle/javadoc/com/oracle/truffle/api/debug/DebugStackFrame.html#getScope--) is to be used instead.
* Added [Cached.dimensions()](http://www.graalvm.org/truffle/javadoc/com/oracle/truffle/api/dsl/Cached.html) to specify compilation finalness of cached arrays.
* [SuspendedEvent.prepareStepOut](http://www.graalvm.org/truffle/javadoc/com/oracle/truffle/api/debug/SuspendedEvent.html#prepareStepOut-int-) has a `stepCount` argument for consistency with other prepare methods. The no-argument method is deprecated.
* Multiple calls to `SuspendedEvent.prepare*()` methods accumulate the requests to create a composed action. This allows creation of debugging meta-actions.
* [JavaInterop.toJavaClass](http://www.graalvm.org/truffle/javadoc/com/oracle/truffle/api/interop/java/JavaInterop.html#toJavaClass) can find proper Java class for a wrapped object
* Added environment methods TruffleLanguage.Env.getLanguages(), TruffleLanguage.Env.getInstruments(), TruffleInstrument.Env.getLanguages(), TruffleInstrument.Env.getInstruments() that allows languages or instruments to inspect some basic information about other installed languages or instruments.
* Added lookup methods TruffleLanguage.Env.lookup(LanguageInfo, Class), TruffleLanguage.Env.lookup(InstrumentInfo, Class), TruffleInstrument.Env.lookup(LanguageInfo, Class) and TruffleInstrument.Env.lookup(InstrumentInfo, Class) that allows the exchange of services between instruments and languages.
* Added [EventContext.isLanguageContextInitialized](http://www.graalvm.org/truffle/javadoc/com/oracle/truffle/api/instrumentation/EventContext.html#isLanguageContextInitialized--) to be able to test language context initialization in instruments.
* Added [SuspensionFilter](http://www.graalvm.org/truffle/javadoc/com/oracle/truffle/api/debug/SuspensionFilter.html) class, [DebuggerSession.setSteppingFilter](http://www.graalvm.org/truffle/javadoc/com/oracle/truffle/api/debug/DebuggerSession.html#setSteppingFilter-com.oracle.truffle.api.debug.SuspensionFilter-) and [SuspendedEvent.isLanguageContextInitialized](http://www.graalvm.org/truffle/javadoc/com/oracle/truffle/api/debug/SuspendedEvent.html#isLanguageContextInitialized--) to be able to ignore language context initialization during debugging.

## Version 0.25
3-Apr-2017

* Added [Instrumenter.attachOutConsumer](http://www.graalvm.org/truffle/javadoc/com/oracle/truffle/api/instrumentation/Instrumenter.html#attachOutConsumer-T-) and [Instrumenter.attachErrConsumer](http://www.graalvm.org/truffle/javadoc/com/oracle/truffle/api/instrumentation/Instrumenter.html#attachErrConsumer-T-) to receive output from executions run in the associated PolyglotEngine.
* [JavaInterop.asTruffleObject](http://www.graalvm.org/truffle/javadoc/com/oracle/truffle/api/interop/java/JavaInterop.html#asTruffleObject-java.lang.Object-) lists methods as keys
* Deprecated `TypedObject` interface
* Added [PolyglotRuntime](http://www.graalvm.org/truffle/javadoc/com/oracle/truffle/api/vm/PolyglotRuntime.html) for global configuration and to allow engines share resources. The runtime of a PolyglotEngine can be configured using [PolyglotEngine](http://www.graalvm.org/truffle/javadoc/com/oracle/truffle/api/vm/PolyglotEngine.html)`.newBuilder().runtime(runtime).build()`.
* The `getInstruments()` method has been moved from the [PolyglotEngine](http://www.graalvm.org/truffle/javadoc/com/oracle/truffle/api/vm/PolyglotEngine.html) to [PolyglotRuntime](http://www.graalvm.org/truffle/javadoc/com/oracle/truffle/api/vm/PolyglotRuntime.html).
* [TruffleLanguage](http://www.graalvm.org/truffle/javadoc/com/oracle/truffle/api/TruffleLanguage.html) now requires a public default constructor instead of a singleton field named INSTANCE.
* [TruffleLanguage](http://www.graalvm.org/truffle/javadoc/com/oracle/truffle/api/TruffleLanguage.html) now requires a public no argument constructor instead of a singleton field named INSTANCE.
* The [TruffleLanguage](http://www.graalvm.org/truffle/javadoc/com/oracle/truffle/api/TruffleLanguage.html) instance can now be used to share code and assumptions between engine instances. See the TruffleLanguage javadoc for details.
* Added a new constructor to [RootNode](http://www.graalvm.org/truffle/javadoc/com/oracle/truffle/api/nodes/RootNode.html) with a [TruffleLanguage](http://www.graalvm.org/truffle/javadoc/com/oracle/truffle/api/TruffleLanguage.html) instance as argument. The current constructor was deprecated.  
* Added [RootNode.getLanguage(Class)](http://www.graalvm.org/truffle/javadoc/com/oracle/truffle/api/nodes/RootNode.html) to access the current language implementation instance.
* Added [RootNode.getLanguageInfo](http://www.graalvm.org/truffle/javadoc/com/oracle/truffle/api/nodes/RootNode.html) to access public information about the associated language.
* Added [TruffleLanguage.ContextReference](http://www.graalvm.org/truffle/javadoc/com/oracle/truffle/api/TruffleLanguage.html) class and [TruffleLanguage.getContextReference](http://www.graalvm.org/truffle/javadoc/com/oracle/truffle/api/TruffleLanguage.html).
* Added [Value.getMetaObject](http://www.graalvm.org/truffle/javadoc/com/oracle/truffle/api/vm/TruffleLanguage.html) and [Value.getSouceLocation](http://www.graalvm.org/truffle/javadoc/com/oracle/truffle/api/vm/TruffleLanguage.html)
* Deprecated [RootNode.getExecutionContext](http://www.graalvm.org/truffle/javadoc/com/oracle/truffle/api/nodes/RootNode.html)
* Deprecated [TruffleLanguage.createFindContextNode](http://www.graalvm.org/truffle/javadoc/com/oracle/truffle/api/TruffleLanguage.html) and [TruffleLanguage.findContext](http://www.graalvm.org/truffle/javadoc/com/oracle/truffle/api/TruffleLanguage.html).
* Deprecated [Node.getLanguage](http://www.graalvm.org/truffle/javadoc/com/oracle/truffle/api/nodes/Node.html).
* Deprecated [MessageResolution.language](http://www.graalvm.org/truffle/javadoc/com/oracle/truffle/api/nodes/Node.html) without replacement. (jackpot rule available)
* Deprecated [ExecutionContext](http://www.graalvm.org/truffle/javadoc/com/oracle/truffle/api/ExecutionContext.html), use RootNode#getCompilerOptions().
* Added [TruffleInstrument.Registration.services()](http://www.graalvm.org/truffle/javadoc/com/oracle/truffle/api/instrumentation/TruffleInstrument.Registration#services) to support declarative registration of services
* Deprecated internal class DSLOptions. Will be removed in the next release.
* Deprecated [Shape.getData()](http://www.graalvm.org/truffle/javadoc/com/oracle/truffle/api/object/Shape.html) and [ObjectType.createShapeData(Shape)](http://www.graalvm.org/truffle/javadoc/com/oracle/truffle/api/object/ObjectType.html) without replacement.
* Added [TruffleRunner](http://www.graalvm.org/truffle/javadoc/com/oracle/truffle/tck/TruffleRunner.html) JUnit runner for unit testing Truffle compilation.

## Version 0.24
1-Mar-2017
* Added possibility to activate/deactivate breakpoints via [DebuggerSession.setBreakpointsActive](http://www.graalvm.org/truffle/javadoc/com/oracle/truffle/api/debug/DebuggerSession.html#setBreakpointsActive-boolean-) and get the active state via [DebuggerSession.isBreakpointsActive](http://www.graalvm.org/truffle/javadoc/com/oracle/truffle/api/debug/DebuggerSession.html#isBreakpointsActive--).
* Deprecated the send methods in [ForeignAccess](http://www.graalvm.org/truffle/javadoc/com/oracle/truffle/api/interop/ForeignAccess.html) and added a a new version that does not require a frame parameter. ([Jackpot](https://bitbucket.org/jlahoda/jackpot30/wiki/Home) rule for automatic migration available)
* Made [@NodeChild](http://www.graalvm.org/truffle/javadoc/com/oracle/truffle/api/dsl/NodeChild.html) and [@NodeField](http://www.graalvm.org/truffle/javadoc/com/oracle/truffle/api/dsl/NodeField.html) annotations repeatable
* Added Truffle Native Function Interface.
* Abstract deprecated methods in [NodeClass](http://www.graalvm.org/truffle/javadoc/com/oracle/truffle/api/nodes/NodeClass.html) have default implementation
* Added [RootNode.cloneUninitialized](http://www.graalvm.org/truffle/javadoc/com/oracle/truffle/api/nodes/RootNode.html) that allows an optimizing runtime to efficiently create uninitialized clones of root nodes on demand.

## Version 0.23
1-Feb-2017
* Incompatible: Removed most of deprecated APIs from the [com.oracle.truffle.api.source package](http://www.graalvm.org/truffle/javadoc/com/oracle/truffle/api/source/package-summary.html).
* Enabled the new flat generated code layout for Truffle DSL as default. To use it just recompile your guest language with latest Truffle annotation processor. The new layout uses a bitset to encode the states of specializations instead of using a node chain for efficiency. The number of specializations per operation is now limited to 127 (with no implicit casts used). All changes in the new layout are expected to be compatible with the old layout. The optimization strategy for implicit casts and fallback handlers changed and might produce different peak performance results.
* Deprecated the frame argument for [IndirectCallNode](http://www.graalvm.org/truffle/javadoc/com/oracle/truffle/api/nodes/IndirectCallNode.html) and [DirectCallNode](http://www.graalvm.org/truffle/javadoc/com/oracle/truffle/api/nodes/DirectCallNode.html). The frame argument is no longer required.
* Deprecated [FrameInstance](http://www.graalvm.org/truffle/javadoc/com/oracle/truffle/api/frame/FrameInstance.html).getFrame(FrameAccess, boolean). Usages need to be replaced by FrameInstance.getFrame(FrameAccess). The slowPath parameter was removed without replacement.
* Deprecated FrameAccess.NONE without replacement.
* [FrameInstance](http://www.graalvm.org/truffle/javadoc/com/oracle/truffle/api/frame/FrameInstance.html).getFrame now throws an AssertionError if a local variable of a frame was written in READ_ONLY frame access mode.

## Version 0.22
13-Jan-2017
* [TruffleLanguage.isVisible](http://www.graalvm.org/truffle/javadoc/com/oracle/truffle/api/TruffleLanguage.html#isVisible-C-java.lang.Object-) allows languages to control printing of values in interactive environments
* [PolyglotEngine](http://www.graalvm.org/truffle/javadoc/com/oracle/truffle/api/vm/PolyglotEngine.html)`.findGlobalSymbols` that returns `Iterable`
* [TruffleLanguage](http://www.graalvm.org/truffle/javadoc/com/oracle/truffle/api/TruffleLanguage.html)`.importSymbols` that returns `Iterable`
* [RootNode.setCallTarget](http://www.graalvm.org/truffle/javadoc/com/oracle/truffle/api/nodes/RootNode.html#setCallTarget-com.oracle.truffle.api.RootCallTarget-) is deprecated
* Generic parsing method [TruffleLanguage](http://www.graalvm.org/truffle/javadoc/com/oracle/truffle/api/TruffleLanguage.html).`parse(`[ParsingRequest](http://www.graalvm.org/truffle/javadoc/com/oracle/truffle/api/TruffleLanguage.ParsingRequest.html) `)` replaces now deprecated multi-argument `parse` method.
* Added [TruffleLanguage.findMetaObject](http://www.graalvm.org/truffle/javadoc/com/oracle/truffle/api/TruffleLanguage.html#findMetaObject-C-java.lang.Object-) and [DebugValue.getMetaObject](http://www.graalvm.org/truffle/javadoc/com/oracle/truffle/api/debug/DebugValue.html#getMetaObject--) to retrieve a meta-object of a value.
* Added [TruffleLanguage.findSourceLocation](http://www.graalvm.org/truffle/javadoc/com/oracle/truffle/api/TruffleLanguage.html#findSourceLocation-C-java.lang.Object-) and [DebugValue.getSourceLocation](http://www.graalvm.org/truffle/javadoc/com/oracle/truffle/api/debug/DebugValue.html#getSourceLocation--) to retrieve a source section where a value is declared.
* Added [TruffleLanguage.Registration.interactive()](http://www.graalvm.org/truffle/javadoc/com/oracle/truffle/api/TruffleLanguage.Registration.html#interactive--) and [PolyglotEngine.Language.isInteractive()](http://www.graalvm.org/truffle/javadoc/com/oracle/truffle/api/vm/PolyglotEngine.Language.html#isInteractive--) to inform about language interactive capability
* Deprecated the @[Specialization](http://www.graalvm.org/truffle/javadoc/com/oracle/truffle/api/dsl/Specialization.html) contains attribute and renamed it to replaces.
* Deprecated @[ShortCircuit](http://www.graalvm.org/truffle/javadoc/com/oracle/truffle/api/dsl/ShortCircuit.html) DSL annotation without replacement. It is recommended to implement short circuit nodes manually without using the DSL.
* Added Truffle DSL [introspection API](http://www.graalvm.org/truffle/javadoc/com/oracle/truffle/api/dsl/Introspection.html) that provides runtime information for specialization activation and cached data.

## Version 0.21
6-Dec-2016
* Added [Source.isInteractive()](http://www.graalvm.org/truffle/javadoc/com/oracle/truffle/api/source/Source.html#isInteractive--) to inform languages of a possibility to use polyglot engine streams during execution.
* Unavailable [SourceSection](http://www.graalvm.org/truffle/javadoc/com/oracle/truffle/api/source/SourceSection.html)s created by different calls to createUnavailableSection() are no longer equals(). This means builtins can share a single Source and call createUnavailableSection() for each builtin to be considered different in instrumentation.

## Version 0.20
23-Nov-2016
* Deprecated [Node.getAtomicLock()](http://www.graalvm.org/truffle/javadoc/com/oracle/truffle/api/nodes/Node.html#getAtomicLock--) and replaced it with Node.getLock() which returns a Lock.
* Switching the source and target levels to 1.8
* Significant improvements in Java/Truffle interop

## Version 0.19
27-Oct-2016
* New helper methods in [JavaInterop](http://www.graalvm.org/truffle/javadoc/com/oracle/truffle/api/interop/java/JavaInterop.html): `isArray`, `isBoxed`, `isNull`, `isPrimitive`, `unbox`, `asTruffleValue`.
* Relaxed the restrictions for calling methods on [SuspendedEvent](http://www.graalvm.org/truffle/javadoc/com/oracle/truffle/api/debug/SuspendedEvent.html) and [DebugStackFrame](http://www.graalvm.org/truffle/javadoc/com/oracle/truffle/api/debug/DebugStackFrame.html) from other threads than the execution thread. Please see the javadoc of the individual methods for details.

## Version 0.18
1-Oct-2016
* Added [Instrumenter](http://www.graalvm.org/truffle/javadoc/com/oracle/truffle/api/instrumentation/Instrumenter.html).querySourceSections(SourceSectionFilter) to get a filtered list of loaded instances.
* Added [SourceSectionFilter](http://www.graalvm.org/truffle/javadoc/com/oracle/truffle/api/instrumentation/SourceSectionFilter.html).ANY, which always matches.
* Added [Message.KEYS](http://www.graalvm.org/truffle/javadoc/com/oracle/truffle/api/interop/Message.html#KEYS) to let languages enumerate properties of its objects
* Deprecated [LineLocation](http://www.graalvm.org/truffle/javadoc/com/oracle/truffle/api/source/LineLocation.html), [SourceSection](http://www.graalvm.org/truffle/javadoc/com/oracle/truffle/api/source/SourceSection.html).getLineLocation(), [Source](http://www.graalvm.org/truffle/javadoc/com/oracle/truffle/api/source/Source.html).createLineLocation(int) without replacement.
* Deprecated [SourceSection](http://www.graalvm.org/truffle/javadoc/com/oracle/truffle/api/source/SourceSection.html).getShortDescription(); users can replace uses with their own formatting code.
* Deprecated [SourceSection](http://www.graalvm.org/truffle/javadoc/com/oracle/truffle/api/source/SourceSection.html).createUnavailable(String, String) and replaced it with.
* Added [Source](http://www.graalvm.org/truffle/javadoc/com/oracle/truffle/api/source/Source.html).createUnavailableSection(), [SourceSection](http://www.graalvm.org/truffle/javadoc/com/oracle/truffle/api/source/SourceSection.html).isAvailable() to find out whether a source section is available.
* [SourceSection](http://www.graalvm.org/truffle/javadoc/com/oracle/truffle/api/source/SourceSection.html).createSourceSection(int,int) now only throws IllegalArgumentExceptions if indices that are out of bounds with the source only when assertions (-ea) are enabled.
* Deprecated [Source](http://www.graalvm.org/truffle/javadoc/com/oracle/truffle/api/source/Source.html).createSection(int, int, int, int)

## Version 0.17
1-Sep-2016

#### Removals, Deprecations and Breaking Changes

* This release removes many deprecated APIs and is thus slightly incompatible
  * Remove deprecated instrumentation API package `com.oracle.truffle.api.instrument` and all its classes.
  * Remove deprecated API method [TruffleLanguage](http://www.graalvm.org/truffle/javadoc/com/oracle/truffle/api/TruffleLanguage.html)`.isInstrumentable(Node)`, `TruffleLanguage.getVisualizer()`, `TruffleLanguage.createWrapperNode()`, `TruffleLanguage.Env.instrumenter()`, `RootNode.applyInstrumentation()`
  * Remove deprecated API [Debugger](http://www.graalvm.org/truffle/javadoc/com/oracle/truffle/api/debug/Debugger.html)`.setTagBreakpoint`
  * Remove deprecated API [RootNode](http://www.graalvm.org/truffle/javadoc/com/oracle/truffle/api/nodes/RootNode.html)`.applyInstrumentation`
  * Remove deprecated tagging API in [SourceSection](http://www.graalvm.org/truffle/javadoc/com/oracle/truffle/api/source/SourceSection.html) and [Source](http://www.graalvm.org/truffle/javadoc/com/oracle/truffle/api/source/Source.html).

* [PolyglotEngine](http://www.graalvm.org/truffle/javadoc/com/oracle/truffle/api/vm/PolyglotEngine.html)
`eval` method and few similar ones no longer declare `throws IOException`.
The I/O now only occurs when operating with [Source](http://www.graalvm.org/truffle/javadoc/com/oracle/truffle/api/source/Source.html).
The evaluation of already loaded sources doesn't need to perform any I/O operations and
thus it makes little sense to require callers to handle the `IOException`.
This change is binary compatible, yet it is source *incompatible* change.
You may need to [adjust your sources](https://github.com/graalvm/fastr/commit/09ab156925d24bd28837907cc2ad336679afc7a2)
to compile.
* Deprecate support for the "identifier" associated with each [SourceSection](http://www.graalvm.org/truffle/javadoc/com/oracle/truffle/api/source/SourceSection.html)
* Deprecated `PolyglotEngine.Builder.onEvent(EventConsumer)` and class `EventConsumer`, debugger events are now dispatched using the `DebuggerSession`.
* [@Fallback](http://www.graalvm.org/truffle/javadoc/com/oracle/truffle/api/dsl/Fallback.html) does not support type specialized arguments anymore.

#### Additions

* All debugging APIs are now thread-safe and can be used from other threads.
* Changed the debugging API to a session based model.
  * Added [Debugger](http://www.graalvm.org/truffle/javadoc/com/oracle/truffle/api/debug/Debugger.html)`.find(TruffleLanguage.Env)` to lookup the debugger when inside a guest language implementation.
  * Added [Debugger](http://www.graalvm.org/truffle/javadoc/com/oracle/truffle/api/debug/Debugger.html)`.startSession(SuspendedCallback)` to start a new debugging session using a SuspendedCallback as replacement for `ExecutionEvent.prepareStepInto()`.
  * Added class [DebuggerSession](http://www.graalvm.org/truffle/javadoc/com/oracle/truffle/api/debug/DebuggerSession.html) which represents a debugger session where breakpoints can be installed and the execution can be suspended and resumed.
  * Added [Breakpoint](http://www.graalvm.org/truffle/javadoc/com/oracle/truffle/api/debug/Breakpoint.html)`.newBuilder` methods to create a new breakpoint using the builder pattern based on Source, URI or SourceSections.
  * Added [Breakpoint](http://www.graalvm.org/truffle/javadoc/com/oracle/truffle/api/debug/Breakpoint.html)`.isResolved()` to find out whether the source location of a breakpoint is loaded by the guest language.
  * Added [Breakpoint](http://www.graalvm.org/truffle/javadoc/com/oracle/truffle/api/debug/Breakpoint.html)`.isDisposed()` to find out whether a breakpoint is disposed.
  * Added [SuspendedEvent](http://www.graalvm.org/truffle/javadoc/com/oracle/truffle/api/debug/SuspendedEvent.html)`.getReturnValue()` to get return values of calls during debugging.
  * Added [SuspendedEvent](http://www.graalvm.org/truffle/javadoc/com/oracle/truffle/api/debug/SuspendedEvent.html)`.getBreakpoints()` to return the breakpoints that hit for a suspended event.
  * Added [SuspendedEvent](http://www.graalvm.org/truffle/javadoc/com/oracle/truffle/api/debug/SuspendedEvent.html)`.getStackFrames()` to return all guest language stack frames.
  * Added [SuspendedEvent](http://www.graalvm.org/truffle/javadoc/com/oracle/truffle/api/debug/SuspendedEvent.html)`.getTopStackFrame()` to return the topmost stack frame.
  * Added [SuspendedEvent](http://www.graalvm.org/truffle/javadoc/com/oracle/truffle/api/debug/SuspendedEvent.html)`.getSourceSection()` to return the current guest language execution location
  * Added [SuspendedEvent](http://www.graalvm.org/truffle/javadoc/com/oracle/truffle/api/debug/SuspendedEvent.html)`.getSourceSections()` to return all guest language execution locations of the current method in the AST.
  * Added class [DebugStackFrame](http://www.graalvm.org/truffle/javadoc/com/oracle/truffle/api/debug/DebugStackFrame.html) which represents a guest language stack frame. Allows to get values from the current stack frame, access stack values and evaluate inline expressions.
  * Added class [DebugValue](http://www.graalvm.org/truffle/javadoc/com/oracle/truffle/api/debug/DebugValue.html) which represents a value on a stack frame or the result of an evaluated expression.
  * Added class [DebuggerTester](http://www.graalvm.org/truffle/javadoc/com/oracle/truffle/api/debug/DebuggerTester.html) which represents a utility for testing guest language debugger support more easily.
  * Deprecated [Breakpoint](http://www.graalvm.org/truffle/javadoc/com/oracle/truffle/api/debug/Breakpoint.html)`.getCondition()` and replaced it with [Breakpoint](http://www.graalvm.org/truffle/javadoc/com/oracle/truffle/api/debug/Breakpoint.html)`.getConditionExpression()` to return a String instead of a Source object.
  * Deprecated [Breakpoint](http://www.graalvm.org/truffle/javadoc/com/oracle/truffle/api/debug/Breakpoint.html)`.setCondition(String)` and replaced it with [Breakpoint](http://www.graalvm.org/truffle/javadoc/com/oracle/truffle/api/debug/Breakpoint.html)`.setConditionExpression(String)` to avoid throwing IOException.
  * Deprecated class `ExecutionEvent` and replaced it with [Debugger](http://www.graalvm.org/truffle/javadoc/com/oracle/truffle/api/debug/Debugger.html)`.startSession(SuspendedCallback)`
  * Deprecated [Debugger](http://www.graalvm.org/truffle/javadoc/com/oracle/truffle/api/debug/Debugger.html) methods setLineBreakpoint, getBreakpoints, pause. Replacements are available in the DebuggerSession class
  * Deprecated [Breakpoint](http://www.graalvm.org/truffle/javadoc/com/oracle/truffle/api/debug/Breakpoint.html)`.getState()` to be replaced with [Breakpoint](http://www.graalvm.org/truffle/javadoc/com/oracle/truffle/api/debug/Breakpoint.html)isResolved(), [Breakpoint](http://www.graalvm.org/truffle/javadoc/com/oracle/truffle/api/debug/Breakpoint.html)isDisposed() and [Breakpoint](http://www.graalvm.org/truffle/javadoc/com/oracle/truffle/api/debug/Breakpoint.html)`.isEnabled()`.
  * Deprecated [SuspendedEvent](http://www.graalvm.org/truffle/javadoc/com/oracle/truffle/api/debug/SuspendedEvent.html)`.getNode()` and [SuspendedEvent](http://www.graalvm.org/truffle/javadoc/com/oracle/truffle/api/debug/SuspendedEvent.html).getFrame() without direct replacement.
  * Deprecated [SuspendedEvent](http://www.graalvm.org/truffle/javadoc/com/oracle/truffle/api/debug/SuspendedEvent.html)`.getRecentWarnings()` and replaced it with [SuspendedEvent](http://www.graalvm.org/truffle/javadoc/com/oracle/truffle/api/debug/SuspendedEvent.html).getBreakpointConditionException(Breakpoint)
  * Deprecated [SuspendedEvent](http://www.graalvm.org/truffle/javadoc/com/oracle/truffle/api/debug/SuspendedEvent.html)`.eval` and replaced it with `DebugStackFrame.eval(String)`
  * Deprecated [SuspendedEvent](http://www.graalvm.org/truffle/javadoc/com/oracle/truffle/api/debug/SuspendedEvent.html)`.getStack()` and replaced it with [SuspendedEvent](http://www.graalvm.org/truffle/javadoc/com/oracle/truffle/api/debug/SuspendedEvent.html).getStackFrames()
  * Deprecated [SuspendedEvent](http://www.graalvm.org/truffle/javadoc/com/oracle/truffle/api/debug/SuspendedEvent.html)`.toString(Object, FrameInstance)` and replaced it with `DebugValue.as(String.class)`.

* [TruffleLanguage.createContext](http://www.graalvm.org/truffle/javadoc/com/oracle/truffle/api/TruffleLanguage.html#createContext-com.oracle.truffle.api.TruffleLanguage.Env-)
supports [post initialization callback](http://www.graalvm.org/truffle/javadoc/com/oracle/truffle/api/TruffleLanguage.html#initializeContext-C-)
* Added [SourceSectionFilter.Builder](http://www.graalvm.org/truffle/javadoc/com/oracle/truffle/api/instrumentation/SourceSectionFilter.Builderhtml).`sourceIs(SourcePredicate)` to filter for source sections with a custom source predicate.
* Added [TruffleInstrument.Env](http://www.graalvm.org/truffle/javadoc/com/oracle/truffle/api/instrumentation/TruffleInstrument.Env.html).`isEngineRoot(RootNode)` to find out where the context of the current evaluation ends when looking up the guest language stack trace with `TruffleRuntime.iterateFrames()`.
* Added [TruffleInstrument.Env](http://www.graalvm.org/truffle/javadoc/com/oracle/truffle/api/instrumentation/TruffleInstrument.Env.html).`toString(Node, Object)` to allow string conversions for objects given a Node to identify the guest language.
* Added [EventContext](http://www.graalvm.org/truffle/javadoc/com/oracle/truffle/api/instrumentation/EventContext.html).`lookupExecutionEventNode(EventBinding)` to lookup other execution event nodes using the binding at a source location.
* Added [Node.getAtomicLock()](http://www.graalvm.org/truffle/javadoc/com/oracle/truffle/api/nodes/Node.html#getAtomicLock--) to allow atomic updates that avoid creating a closure.

## Version 0.16
* [Layout](http://www.graalvm.org/truffle/javadoc/com/oracle/truffle/api/object/dsl/Layout.html)
  now accepts an alternative way to construct an object with the `build` method instead of `create`.
* [TruffleTCK](http://www.graalvm.org/truffle/javadoc/com/oracle/truffle/tck/TruffleTCK.html) tests simple operation on foreign objects. For example, a simple WRITE access, a HAS_SIZE access, or an IS_NULL access. It also tests the message resolution of Truffle language objects, which enables using them in other languages.

## Version 0.15
1-Jul-2016
* [Source](http://www.graalvm.org/truffle/javadoc/com/oracle/truffle/api/source/Source.html) shall be
constructed via its `newBuilder` methods. The other ways to construct or modify
source objects are now deprecated.
* [RootNode.getName](http://www.graalvm.org/truffle/javadoc/com/oracle/truffle/api/nodes/RootNode.html#getName--)
to provide name of a method or function it represents.
* Instruments are now [loaded eagerly](https://github.com/graalvm/graal/commit/81018616abb0d4ae68e98b7fcd6fda7c8d0393a2) -
which has been reported as an observable behavioral change.
* The [Instrumenter](http://www.graalvm.org/truffle/javadoc/com/oracle/truffle/api/instrumentation/Instrumenter.html)
now allows one to observe when sources and source sections are being loaded via
[attaching a listener](http://www.graalvm.org/truffle/javadoc/com/oracle/truffle/api/instrumentation/Instrumenter.html#attachLoadSourceListener-com.oracle.truffle.api.instrumentation.SourceSectionFilter-T-boolean-).
* Control the way loops are exploded with a new [LoopExplosionKind](http://www.graalvm.org/truffle/javadoc/com/oracle/truffle/api/nodes/ExplodeLoop.LoopExplosionKind.html)
enum.
* [SuspendedEvent](http://www.graalvm.org/truffle/javadoc/com/oracle/truffle/api/debug/SuspendedEvent.html#toString-java.lang.Object-com.oracle.truffle.api.frame.FrameInstance-)
provides a way to convert any value on stack to its string representation.
* [TruffleTCK](http://www.graalvm.org/truffle/javadoc/com/oracle/truffle/tck/TruffleTCK.html) checks
whether languages properly support being interrupted after a time out
* Language implementations are encouraged to mark their internal sources as
[internal](http://www.graalvm.org/truffle/javadoc/com/oracle/truffle/api/source/Source.html#isInternal--)

## Version 0.14
2-Jun-2016
* [Source](http://www.graalvm.org/truffle/javadoc/com/oracle/truffle/api/source/Source.html) has been
rewritten to be more immutable. Once (part of) content of a source is loaded, it cannot be
changed.
* Methods `fromNamedAppendableText`, `fromNamedText` and `setFileCaching` of
`Source` has been deprecated as useless or not well defined
* New method `Source`.[getURI()](http://www.graalvm.org/truffle/javadoc/com/oracle/truffle/api/source/Source.html#getURI--)
has been introduced and should be used as a persistent identification of `Source` rather than
existing `getName()` & co. methods. Debugger is using the `URI` to
[attach breakpoints](http://www.graalvm.org/truffle/javadoc/com/oracle/truffle/api/debug/Debugger.html#setLineBreakpoint-int-java.net.URI-int-boolean-)
to not yet loaded sources
* Debugger introduces new [halt tag](http://www.graalvm.org/truffle/javadoc/com/oracle/truffle/api/debug/DebuggerTags.AlwaysHalt.html) to
make it easier to simulate concepts like JavaScript's `debugger` statement
* Debugger can be paused via the Debugger.[pause](http://www.graalvm.org/truffle/javadoc/com/oracle/truffle/api/debug/Debugger.html#pause--)
method
* [@CompilationFinal](http://www.graalvm.org/truffle/javadoc/com/oracle/truffle/api/CompilerDirectives.CompilationFinal.html)
annotation can now specify whether the finality applies to array elements as well
* [TruffleTCK](http://www.graalvm.org/truffle/javadoc/com/oracle/truffle/tck/TruffleTCK.html) has been
enhanced to test behavior of languages with respect to foreign array objects


## Version 0.13
22-Apr-2016
* `AcceptMessage` has been deprecated, replaced by
[MessageResolution](http://www.graalvm.org/truffle/javadoc/com/oracle/truffle/api/interop/MessageResolution.html) &
[co](http://www.graalvm.org/truffle/javadoc/com/oracle/truffle/api/interop/Resolve.html). annotations.
Now all message-oriented annotations need to be placed in a single source file.
That simplifies readability as well as improves incremental compilation in certain systems.
* Deprecated `Node.assignSourceSection` removed. This reduces the amount of memory
occupied by [Node](http://www.graalvm.org/truffle/javadoc/com/oracle/truffle/api/nodes/Node.html)
instance.
* `PolyglotEngine.Value.execute` is now as fast as direct `CallTarget.call`.
Using the [PolyglotEngine](http://www.graalvm.org/truffle/javadoc/com/oracle/truffle/api/vm/PolyglotEngine.html)
abstraction now comes with no overhead. Just [JPDA debuggers](http://wiki.apidesign.org/wiki/Truffle#Debugging_from_NetBeans)
need to
[turn debugging on](http://www.graalvm.org/truffle/javadoc/com/oracle/truffle/api/debug/Debugger.html#find-com.oracle.truffle.api.vm.PolyglotEngine-)
explicitly.
* Sharing of efficient code/AST between multiple instances of
[PolyglotEngine](http://www.graalvm.org/truffle/javadoc/com/oracle/truffle/api/vm/PolyglotEngine.html)
is possible. Using more than one `PolyglotEngine` resulted in code de-opt previously.
That isn't the case anymore. Future version of the API will provide explicit control
over the set of engines that share the code.
* Simple language JAR no longer contains test classes. There is a separate simple language tests distribution.

## Version 0.12
* The Instrumentation Framework has been revised and has new APIs that are integrated into the PolyglotEngine.
* Instrumentation support required of language implementations is specified as abstract methods on TruffleLanguage.
* Clients access instrumentation services via an instance of Instrumenter, provided by the Polyglot framework.
* `TruffleRuntime#iterateFrames` now starts at the current frame.

## Version 0.11
28-Jan-2016
* Improved interop API
* PolyglotEngine.Builder.getConfig
* TruffleLanguage.Env.isMimeTypeSupported

## Version 0.10
18-Dec-2015
* Profile API classes moved into its own com.oracle.truffle.api.profiles package

## Version 0.9
21-Oct-2015
* Debugger API

## Version 0.8
17-Jul-2015, [Repository Revision](http://lafo.ssw.uni-linz.ac.at/hg/truffle/shortlog/graal-0.8)
* The Truffle repository no longer contains Graal
* PolyglotEngine is an entry point for creating, building and running multi language Truffle systems
* Implement TruffleLanguage and use @Registration to register your language into the Truffle polyglot system
* Include Truffle TCK (test compatibility kit) into your test cases to verify your language implementation is compliant enough
* Interoperability API polished
* Cleanup of Source related API

## Version 0.7
29-Apr-2015, [Repository Revision](http://hg.openjdk.java.net/graal/graal/shortlog/graal-0.7)
* New, faster partial evaluation (no more TruffleCache).
* If a method is annotated with @ExplodeLoop and contains a loop that can not be exploded, partial evaluation will fail.
* Truffle background compilation is now multi-threaded.
* Experimental merge=true flag for @ExplodeLoop allows building bytecode-based interpreters (see BytecodeInterpreterPartialEvaluationTest).
* Added Node#deepCopy as primary method to copy ASTs.
* Disable inlining across Truffle boundary by default. New option TruffleInlineAcrossTruffleBoundary default false.
* Node.replace(Node) now guards against non-assignable replacement, and Node.isReplacementSafe(Node) checks in advance.
* Instrumentation:  AST "probing" is now safe and implemented by Node.probe(); language implementors need only implement Node.isInstrumentable() and Node.createWrapperNode().
* Instrumentation:  A new framework defines a category of  simple "instrumentation tools" that can be created, configured, and installed, after which they autonomously collect execution data of some kind.
* Instrumentation:  A new example "instrumentation tool" is a language-agnostic collector of code coverage information (CoverageTracker); there are two other examples.
* Removed unsafe compiler directives; use `sun.misc.Unsafe` instead.
* Removed `Node#onAdopt()`.
* Implemented a new generated code layout that reduces the code size.
* Changed all methods enclosed in a @TypeSystem must now be static.
* Changed all methods enclosed in generated type system classes are now static.
* Deprecated the type system constant used in the generated type system classes.
* Changed NodeFactory implementations are no longer generated by default. Use {Node}Gen#create instead of {Node}Factory#create to create new instances of nodes.
* Added @GenerateNodeFactory to generate NodeFactory implementations for this node and its subclasses.
* Deprecated @NodeAssumptions for removal in the next release.
* Deprecated experimental @Implies for removal in the next release.
* Added new package c.o.t.api.dsl.examples to the c.o.t.api.dsl project containing documented and debug-able Truffle-DSL use cases.
* Changed "typed execute methods" are no longer required for use as specialization return type or parameter. It is now sufficient to declare them in the @TypeSystem.
* Added @Cached annotation to express specialization local state.
* Added Specialization#limit to declare a limit expression for the maximum number of specialization instantiations.
* Changed syntax and semantics of Specialization#assumptions and Specialization#guards. They now use a Java like expression syntax.
* Changed guard expressions that do not bind any dynamic parameter are invoked just once per specialization instantiation. They are now asserted to be true on the fast path.
* Renamed @ImportGuards to @ImportStatic.
* Changed declaring a @TypeSystemReference for a node that contains specializations is not mandatory anymore.
* Changed types used in specializations are not restricted on types declared in the type system anymore.
* Changed nodes that declare all execute methods with the same number of evaluated arguments as specialization arguments do not require @NodeChild annotations anymore.
* Changed types used in checks and casts are not mandatory to be declared in the type system.

## Version 0.6
19-Dec-2014, [Repository Revision](http://hg.openjdk.java.net/graal/graal/shortlog/graal-0.6)
* Instrumentation: add Instrumentable API for language implementors, with most details automated (see package `com.oracle.truffle.api.instrument`).
* The BranchProfile constructor is now private. Use BranchProfile#create() instead.
* Renamed @CompilerDirectives.SlowPath to @CompilerDirectives.TruffleBoundary
* Renamed RootNode#isSplittable to RootNode#isCloningAllowed
* Removed RootNode#split. Cloning ASTs for splitting is now an implementation detail of the Truffle runtime implementation.
* Renamed DirectCallNode#isSplittable to DirectCallNode#isCallTargetCloningAllowed
* Renamed DirectCallNode#split to DirectCallNode#cloneCallTarget
* Renamed DirectCallNode#isSplit to DirectCallNode#isCallTargetCloned
* Added PrimitiveValueProfile.
* Added -G:TruffleTimeThreshold=5000 option to defer compilation for call targets
* Added RootNode#getExecutionContext to identify nodes with languages
* Removed `FrameTypeConversion` interface and changed the corresponding `FrameDescriptor` constructor to have a default value parameter instead.
* Removed `CompilerDirectives.unsafeFrameCast` (equivalent to a `(MaterializedFrame)` cast).
* Added `TruffleRuntime#getCapability` API method.
* Added `NodeInterface` and allowed child field to be declared with interfaces that extend it.
* Added `CompilerOptions` and allowed it to be set for `ExecutionContext` and `RootNode`.
* Added experimental object API (see new project `com.oracle.truffle.api.object`).

## Version 0.5
23-Sep-2014, [Repository Revision](http://hg.openjdk.java.net/graal/graal/shortlog/graal-0.5)
* Added `TruffleRuntime#getCallTargets()` to get all call targets that were created and are still referenced.
* Added `NeverValidAssumption` to complement `AlwaysValidAssumption`.
* Fixed a bug in `AssumedValue` that may not invalidate correctly.
* New option, `-G:+/-TruffleCompilationExceptionsAreThrown`, that will throw an `OptimizationFailedException` for compiler errors.

## Version 0.4
19-Aug-2014, [Repository Revision](http://hg.openjdk.java.net/graal/graal/shortlog/graal-0.4)
### Truffle
* Change API for stack walking to a visitor: `TruffleRuntime#iterateFrames` replaces `TruffleRuntime#getStackTrace`
* New flag `-G:+TraceTruffleCompilationCallTree` to print the tree of inlined calls before compilation.
* `truffle.jar`: strip out build-time only dependency into a separated JAR file (`truffle-dsl-processor.jar`)
* New flag `-G:+TraceTruffleCompilationAST` to print the AST before compilation.
* New experimental `TypedObject` interface added.
* Added `isVisited` method for `BranchProfile`.
* Added new `ConditionProfile`, `BinaryConditionProfile` and `CountingConditionProfile` utility classes to profile if conditions.

## Version 0.3
9-May-2014, [Repository Revision](http://hg.openjdk.java.net/graal/graal/shortlog/graal-0.3)
* The method `CallTarget#call` takes now a variable number of Object arguments.
* Support for collecting stack traces and for accessing the current frame in slow paths (see `TruffleRuntime#getStackTrace`).
* Renamed `CallNode` to `DirectCallNode`.
* Renamed `TruffleRuntime#createCallNode` to `TruffleRuntime#createDirectCallNode`.
* Added `IndirectCallNode` for calls with a changing `CallTarget`.
* Added `TruffleRuntime#createIndirectCallNode` to create an `IndirectCallNode`.
* `DirectCallNode#inline` was renamed to `DirectCallNode#forceInlining()`.
* Removed deprecated `Node#adoptChild`.

## Version 0.2
25-Mar-2014, [Repository Revision](http://hg.openjdk.java.net/graal/graal/shortlog/graal-0.2)
* New API `TruffleRuntime#createCallNode` to create call nodes and to give the runtime system control over its implementation.
* New API `RootNode#getCachedCallNodes` to get a weak set of `CallNode`s that have registered to call the `RootNode`.
* New API to split the AST of a call-site context sensitively. `CallNode#split`, `CallNode#isSplittable`, `CallNode#getSplitCallTarget`, `CallNode#getCurrentCallTarget`, `RootNode#isSplittable`, `RootNode#split`.
* New API to inline a call-site into the call-graph. `CallNode#isInlinable`, `CallNode#inline`, `CallNode#isInlined`.
* New API for the runtime environment to register `CallTarget`s as caller to the `RootNode`. `CallNode#registerCallTarget`.
* Improved API for counting nodes in Truffle ASTs. `NodeUtil#countNodes` can be used with a `NodeFilter`.
* New API to declare the cost of a Node for use in runtime environment specific heuristics. See `NodeCost`, `Node#getCost` and `NodeInfo#cost`.
* Changed `Node#replace` reason parameter type to `CharSequence` (to enable lazy string building)
* New `Node#insert` method for inserting new nodes into the tree (formerly `adoptChild`)
* New `Node#adoptChildren` helper method that adopts all (direct and indirect) children of a node
* New API `Node#atomic` for atomic tree operations
* Made `Node#replace` thread-safe


## Version 0.1
5-Feb-2014, [Repository Revision](http://hg.openjdk.java.net/graal/graal/shortlog/graal-0.1)
* Initial version of a multi-language framework on top of Graal.<|MERGE_RESOLUTION|>--- conflicted
+++ resolved
@@ -11,11 +11,8 @@
 * GR-67702: Specialization DSL: For nodes annotated with `@GenerateInline`, inlining warnings emitted for `@Cached` expressions are now suppressed if the inlined node is explicitly annotated with `@GenerateInline(false)`. This avoids unnecessary warnings if inlining for a node was explicitly disabled.
 * GR-66310: Added support for passing arrays of primitive types to native code through the Truffle NFI Panama backend.
 * GR-61292 Specialization DSL: Single specialization nodes no longer specialize on first execution unless they use assumptions, cached state, or multiple instances. This was done to improve the interpreter performance and memory footprint of such nodes. As a result, these nodes no longer invalidate on first execution, which means they can no longer be used as an implicit branch profile. Language implementations are encouraged to check whether they are relying on this behavior and insert explicit branch profiles instead (see `BranchProfile` or `InlinedBranchProfile`).
-<<<<<<< HEAD
 * GR-64005: Bytecode DSL: `@Operation` annotated classes can now inherit specializations and methods from super classes which are also declared in the same bytecode root node class. Language implementations no longer need to use operation proxies to use specialization inheritance.
-=======
 * GR-69188: Added `@HostCompilerDirectives.InliningRoot` to explicitly trigger host inlining for a method designed for partial evaluation. Note that on SubstrateVM, host inlining is automatically enabled for all runtime-compilable methods, while on HotSpot you must add either `@HostCompilerDirectives.InliningRoot` or `@HostCompilerDirectives.BytecodeInterpreterSwitch` to enable it. Host inlining is only enabled if Graal is enabled as a Java host compiler. 
->>>>>>> f135f28c
 
 ## Version 25.0
 * GR-31495 Added ability to specify language and instrument specific options using `Source.Builder.option(String, String)`. Languages may describe available source options by implementing `TruffleLanguage.getSourceOptionDescriptors()` and `TruffleInstrument.getSourceOptionDescriptors()` respectively.
