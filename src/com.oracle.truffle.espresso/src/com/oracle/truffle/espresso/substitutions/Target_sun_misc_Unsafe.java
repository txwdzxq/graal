--- conflicted
+++ resolved
@@ -216,21 +216,9 @@
             // Lookup static field in current class.
             return holder.getKlass().lookupStaticField(slot);
         } else {
-<<<<<<< HEAD
             return holder.getKlass().lookupField(slot);
         }
-=======
-            // Lookup nstance field in current class and superclasses.
-            for (Klass k = holder.getKlass(); k != null; k = k.getSuperKlass()) {
-                for (Field f : k.getDeclaredFields()) {
-                    if (!f.isStatic() && f.getSlot() == slot) {
-                        return f;
-                    }
-                }
-            }
-        }
-        throw EspressoError.shouldNotReachHere("Field with slot " + slot + " not found");
->>>>>>> 34e76ca6
+
     }
 
     @Substitution(hasReceiver = true)
