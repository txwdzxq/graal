/*
 * Copyright (c) 2011, 2021, Oracle and/or its affiliates. All rights reserved.
 * DO NOT ALTER OR REMOVE COPYRIGHT NOTICES OR THIS FILE HEADER.
 *
 * This code is free software; you can redistribute it and/or modify it
 * under the terms of the GNU General Public License version 2 only, as
 * published by the Free Software Foundation.  Oracle designates this
 * particular file as subject to the "Classpath" exception as provided
 * by Oracle in the LICENSE file that accompanied this code.
 *
 * This code is distributed in the hope that it will be useful, but WITHOUT
 * ANY WARRANTY; without even the implied warranty of MERCHANTABILITY or
 * FITNESS FOR A PARTICULAR PURPOSE.  See the GNU General Public License
 * version 2 for more details (a copy is included in the LICENSE file that
 * accompanied this code).
 *
 * You should have received a copy of the GNU General Public License version
 * 2 along with this work; if not, write to the Free Software Foundation,
 * Inc., 51 Franklin St, Fifth Floor, Boston, MA 02110-1301 USA.
 *
 * Please contact Oracle, 500 Oracle Parkway, Redwood Shores, CA 94065 USA
 * or visit www.oracle.com if you need additional information or have any
 * questions.
 */
package org.graalvm.compiler.virtual.phases.ea;

import static org.graalvm.compiler.core.common.GraalOptions.MaximumEscapeAnalysisArrayLength;

import java.util.List;

import org.graalvm.compiler.debug.DebugContext;
import org.graalvm.compiler.graph.Node;
import org.graalvm.compiler.graph.NodeSourcePosition;
import org.graalvm.compiler.nodes.spi.CanonicalizerTool;
import org.graalvm.compiler.nodes.ConstantNode;
import org.graalvm.compiler.nodes.FixedNode;
import org.graalvm.compiler.nodes.FixedWithNextNode;
import org.graalvm.compiler.nodes.NodeView;
import org.graalvm.compiler.nodes.ValueNode;
import org.graalvm.compiler.nodes.calc.FloatingNode;
import org.graalvm.compiler.nodes.calc.UnpackEndianHalfNode;
import org.graalvm.compiler.nodes.java.MonitorIdNode;
import org.graalvm.compiler.nodes.spi.CoreProviders;
import org.graalvm.compiler.nodes.spi.CoreProvidersDelegate;
import org.graalvm.compiler.nodes.spi.VirtualizerTool;
import org.graalvm.compiler.nodes.virtual.VirtualArrayNode;
import org.graalvm.compiler.nodes.virtual.VirtualInstanceNode;
import org.graalvm.compiler.nodes.virtual.VirtualObjectNode;
import org.graalvm.compiler.options.OptionValues;

import jdk.vm.ci.meta.Assumptions;
import jdk.vm.ci.meta.JavaConstant;
import jdk.vm.ci.meta.JavaKind;

/**
 * Forwards calls from {@link VirtualizerTool} to the actual {@link PartialEscapeBlockState}.
 */
class VirtualizerToolImpl extends CoreProvidersDelegate implements VirtualizerTool, CanonicalizerTool {

    private final PartialEscapeClosure<?> closure;
    private final Assumptions assumptions;
    private final OptionValues options;
    private final DebugContext debug;
    private ConstantNode illegalConstant;

    VirtualizerToolImpl(CoreProviders providers, PartialEscapeClosure<?> closure, Assumptions assumptions, OptionValues options, DebugContext debug) {
        super(providers);
        this.closure = closure;
        this.assumptions = assumptions;
        this.options = options;
        this.debug = debug;
    }

    private boolean deleted;
    private PartialEscapeBlockState<?> state;
    private ValueNode current;
    private FixedNode position;
    private GraphEffectList effects;

    @Override
    public OptionValues getOptions() {
        return options;
    }

    @Override
    public DebugContext getDebug() {
        return debug;
    }

    public void reset(PartialEscapeBlockState<?> newState, ValueNode newCurrent, FixedNode newPosition, GraphEffectList newEffects) {
        deleted = false;
        state = newState;
        current = newCurrent;
        position = newPosition;
        effects = newEffects;
    }

    public boolean isDeleted() {
        return deleted;
    }

    @Override
    public ValueNode getAlias(ValueNode value) {
        return closure.getAliasAndResolve(state, value);
    }

    @Override
    public ValueNode getEntry(VirtualObjectNode virtualObject, int index) {
        return state.getObjectState(virtualObject).getEntry(index);
    }

    @Override
    public boolean setVirtualEntry(VirtualObjectNode virtual, int index, ValueNode value, JavaKind theAccessKind, long offset) {
        ObjectState obj = state.getObjectState(virtual);
        assert obj.isVirtual() : "not virtual: " + obj;
        JavaKind entryKind = virtual.entryKind(this.getMetaAccessExtensionProvider(), index);
        JavaKind accessKind = theAccessKind != null ? theAccessKind : entryKind;
        ValueNode newValue = closure.getAliasAndResolve(state, value);
        getDebug().log(DebugContext.DETAILED_LEVEL, "Setting entry %d in virtual object %s %s results in %s", index, virtual.getObjectId(), virtual, state.getObjectState(virtual.getObjectId()));
        ValueNode oldValue = getEntry(virtual, index);
        boolean oldIsIllegal = oldValue.isIllegalConstant();
        boolean canVirtualize = entryKind == accessKind || (entryKind == accessKind.getStackKind() && virtual instanceof VirtualInstanceNode);
        if (!canVirtualize) {
            assert entryKind != JavaKind.Long || newValue != null;
            if (entryKind == JavaKind.Long && oldValue.getStackKind() == newValue.getStackKind() && oldValue.getStackKind().isPrimitive()) {
                /*
                 * Special case: If the entryKind is long, allow arbitrary kinds as long as a value
                 * of the same kind is already there. This can only happen if some other node
                 * initialized the entry with a value of a different kind. One example where this
                 * happens is the Truffle NewFrameNode.
                 */
                getDebug().log(DebugContext.DETAILED_LEVEL, "virtualizing %s with primitive of kind %s in long entry ", current, oldValue.getStackKind());
                canVirtualize = true;
            } else if (entryKind == JavaKind.Int && (accessKind == JavaKind.Long || accessKind == JavaKind.Double) && offset % 8 == 0) {
                /*
                 * Special case: Allow storing a single long or double value into two consecutive
                 * int slots.
                 */
                int nextIndex = virtual.entryIndexForOffset(getMetaAccess(), offset + 4, JavaKind.Int);
                if (nextIndex != -1) {
                    canVirtualize = true;
                    assert nextIndex == index + 1 : "expected to be sequential";
                    getDebug().log(DebugContext.DETAILED_LEVEL, "virtualizing %s for double word stored in two ints", current);
                }
            } else if (canVirtualizeLargeByteArrayUnsafeWrite(virtual, accessKind, offset)) {
                /*
                 * Special case: Allow storing any primitive inside a byte array, as long as there
                 * is enough room left, and all accesses and subsequent writes are on the exact
                 * position of the first write, and of the same kind.
                 *
                 * Any other access results in materialization.
                 */
                int accessLastIndex = virtual.entryIndexForOffset(getMetaAccess(), offset + accessKind.getByteCount() - 1, JavaKind.Byte);
                if (accessLastIndex != -1 && !oldIsIllegal && canStoreOverOldValue((VirtualArrayNode) virtual, oldValue, accessKind, index)) {
                    canVirtualize = true;
                    getDebug().log(DebugContext.DETAILED_LEVEL, "virtualizing %s for %s word stored in byte array", current, accessKind);
                }
            }
        }

        if (canVirtualize) {
            getDebug().log(DebugContext.DETAILED_LEVEL, "virtualizing %s for entryKind %s and access kind %s", current, entryKind, accessKind);
            state.setEntry(virtual.getObjectId(), index, newValue);
            if (entryKind == JavaKind.Int) {
                if (accessKind.needsTwoSlots()) {
                    // Storing double word value two int slots
                    assert virtual.entryKind(getMetaAccessExtensionProvider(), index + 1) == JavaKind.Int;
                    state.setEntry(virtual.getObjectId(), index + 1, getIllegalConstant());
                } else if (oldValue.getStackKind() == JavaKind.Double || oldValue.getStackKind() == JavaKind.Long) {
                    // Splitting double word constant by storing over it with an int
                    getDebug().log(DebugContext.DETAILED_LEVEL, "virtualizing %s producing second half of double word value %s", current, oldValue);
                    ValueNode secondHalf = UnpackEndianHalfNode.create(oldValue, false, NodeView.DEFAULT);
                    addNode(secondHalf);
                    state.setEntry(virtual.getObjectId(), index + 1, secondHalf);
                }
            } else if (canVirtualizeLargeByteArrayUnsafeWrite(virtual, accessKind, offset)) {
                for (int i = index + 1; i < index + accessKind.getByteCount(); i++) {
                    state.setEntry(virtual.getObjectId(), i, getIllegalConstant());
                }
            }
            if (oldIsIllegal) {
                if (entryKind == JavaKind.Int) {
                    // Storing into second half of double, so replace previous value
                    ValueNode previous = getEntry(virtual, index - 1);
                    getDebug().log(DebugContext.DETAILED_LEVEL, "virtualizing %s producing first half of double word value %s", current, previous);
                    ValueNode firstHalf = UnpackEndianHalfNode.create(previous, true, NodeView.DEFAULT);
                    addNode(firstHalf);
                    state.setEntry(virtual.getObjectId(), index - 1, firstHalf);
                }
            }
            return true;
        }
        // Should only occur if there are mismatches between the entry and access kind
        assert entryKind != accessKind;
        return false;
    }

    private boolean canStoreOverOldValue(VirtualArrayNode virtual, ValueNode oldValue, JavaKind accessKind, int index) {
        if (!oldValue.getStackKind().isPrimitive()) {
            return false;
        }
        if (isEntryDefaults(virtual, accessKind.getByteCount(), index)) {
            return true;
        }
        return accessKind.getByteCount() == virtual.byteArrayEntryByteCount(index, this);
    }

    private boolean canVirtualizeLargeByteArrayUnsafeWrite(VirtualObjectNode virtual, JavaKind accessKind, long offset) {
        return canVirtualizeLargeByteArrayUnsafeAccess() && virtual.isVirtualByteArrayAccess(this.getMetaAccessExtensionProvider(), accessKind) &&
                        /*
                         * Require aligned writes. Some architectures do not support recovering
                         * writes to unaligned offsets. Since most use cases for this optimization
                         * will write to reasonable offsets, disabling the optimization for
                         * unreasonable ones is not that big an issue.
                         */
                        ((offset % accessKind.getByteCount()) == 0);
    }

    int getVirtualByteCount(ValueNode[] entries, int startIndex) {
        int pos = startIndex + 1;
        while (pos < entries.length && entries[pos].getStackKind() == JavaKind.Illegal) {
            pos++;
        }
        return pos - startIndex;
    }

    boolean isEntryDefaults(ObjectState object, int byteCount, int index) {
        for (int i = index; i < index + byteCount; i++) {
            if (!object.getEntry(i).isDefaultConstant()) {
                return false;
            }
        }
        return true;
    }

    boolean isEntryDefaults(VirtualObjectNode virtual, int byteCount, int index) {
        return isEntryDefaults(state.getObjectState(virtual), byteCount, index);
    }

    public ValueNode getIllegalConstant() {
        if (illegalConstant == null) {
            /* Try not to spawn a second illegal constant in the graph. */
            illegalConstant = ConstantNode.forConstant(JavaConstant.forIllegal(), getMetaAccess(), closure.cfg.graph);
        }
        return illegalConstant;
    }

    @Override
    public void setEnsureVirtualized(VirtualObjectNode virtualObject, boolean ensureVirtualized) {
        int id = virtualObject.getObjectId();
        state.setEnsureVirtualized(id, ensureVirtualized);
    }

    @Override
    public boolean getEnsureVirtualized(VirtualObjectNode virtualObject) {
        return state.getObjectState(virtualObject).getEnsureVirtualized();
    }

    @Override
    public void replaceWithVirtual(VirtualObjectNode virtual) {
        closure.addVirtualAlias(virtual, current);
        effects.deleteNode(current);
        deleted = true;
    }

    @Override
    public void replaceWithValue(ValueNode replacement) {
        effects.replaceAtUsages(current, closure.getScalarAlias(replacement), position);
        closure.addScalarAlias(current, replacement);
        deleted = true;
    }

    @Override
    public void delete() {
        effects.deleteNode(current);
        deleted = true;
    }

    @Override
    public void replaceFirstInput(Node oldInput, Node replacement) {
        effects.replaceFirstInput(current, oldInput, replacement);
    }

    @Override
    public void addNode(ValueNode node) {
        if (node instanceof FloatingNode) {
            effects.addFloatingNode(node, "VirtualizerTool");
        } else {
            effects.addFixedNodeBefore((FixedWithNextNode) node, position);
        }
    }

    @Override
    public void createVirtualObject(VirtualObjectNode virtualObject, ValueNode[] entryState, List<MonitorIdNode> locks, NodeSourcePosition sourcePosition, boolean ensureVirtualized) {
        VirtualUtil.trace(options, debug, "{{%s}} ", current);
        if (!virtualObject.isAlive()) {
            effects.addFloatingNode(virtualObject, "newVirtualObject");
        }
        for (int i = 0; i < entryState.length; i++) {
            ValueNode entry = entryState[i];
            entryState[i] = entry instanceof VirtualObjectNode ? entry : closure.getAliasAndResolve(state, entry);
        }
        int id = virtualObject.getObjectId();
        if (id == -1) {
            id = closure.virtualObjects.size();
            closure.virtualObjects.add(virtualObject);
            virtualObject.setObjectId(id);
        }
        state.addObject(id, new ObjectState(entryState, locks, ensureVirtualized));
        closure.addVirtualAlias(virtualObject, virtualObject);
        PartialEscapeClosure.COUNTER_ALLOCATION_REMOVED.increment(debug);
        effects.addVirtualizationDelta(1);
        if (sourcePosition != null) {
            assert virtualObject.getNodeSourcePosition() == null || virtualObject.getNodeSourcePosition() == sourcePosition : "unexpected source pos!";
            virtualObject.setNodeSourcePosition(sourcePosition);
        }
    }

    @Override
    public int getMaximumEntryCount() {
        return MaximumEscapeAnalysisArrayLength.getValue(current.getOptions());
    }

    @Override
    public void replaceWith(ValueNode node) {
        if (node instanceof VirtualObjectNode) {
            replaceWithVirtual((VirtualObjectNode) node);
        } else {
            replaceWithValue(node);
        }
    }

    @Override
    public boolean ensureMaterialized(VirtualObjectNode virtualObject) {
        return closure.ensureMaterialized(state, virtualObject.getObjectId(), position, effects, PartialEscapeClosure.COUNTER_MATERIALIZATIONS_UNHANDLED);
    }

    @Override
    public void addLock(VirtualObjectNode virtualObject, MonitorIdNode monitorId) {
        int id = virtualObject.getObjectId();
        state.addLock(id, monitorId);
    }

    @Override
    public MonitorIdNode removeLock(VirtualObjectNode virtualObject) {
        int id = virtualObject.getObjectId();
        return state.removeLock(id);
    }

    @Override
    public boolean canVirtualizeLargeByteArrayUnsafeAccess() {
        if (getPlatformConfigurationProvider() != null) {
            return getPlatformConfigurationProvider().canVirtualizeLargeByteArrayAccess();
        }
        return false;
    }

    @Override
    public boolean canonicalizeReads() {
        return false;
    }

    @Override
    public boolean allUsagesAvailable() {
        return true;
    }

    @Override
    public Assumptions getAssumptions() {
        return assumptions;
    }

    @Override
    public Integer smallestCompareWidth() {
        if (getLowerer() != null) {
            return getLowerer().smallestCompareWidth();
        } else {
            return null;
        }
    }

    @Override
    public boolean supportsRounding() {
        return getLowerer().supportsRounding();
    }

    @Override
<<<<<<< HEAD
    public VirtualizerTool createSnapshot() {
        VirtualizerToolImpl snapshot = new VirtualizerToolImpl(getProviders(), closure, assumptions, options, debug);
        snapshot.current = this.current;
        snapshot.position = this.position;
        snapshot.effects = new GraphEffectList(this.debug);
        snapshot.state = new PartialEscapeBlockState.Final(this.getOptions(), this.getDebug());
        for (int i = 0; i < this.state.getStateCount(); i++) {
            if (this.state.hasObjectState(i)) {
                snapshot.state.addObject(i, this.state.getObjectState(i).cloneState());
            }
        }
        return snapshot;
=======
    public boolean divisionOverflowIsJVMSCompliant() {
        if (getLowerer() != null) {
            return getLowerer().divisionOverflowIsJVMSCompliant();
        }
        // prevent accidental floating of divs if we dont know the target arch
        return false;
>>>>>>> 36610d8b
    }
}<|MERGE_RESOLUTION|>--- conflicted
+++ resolved
@@ -385,7 +385,6 @@
     }
 
     @Override
-<<<<<<< HEAD
     public VirtualizerTool createSnapshot() {
         VirtualizerToolImpl snapshot = new VirtualizerToolImpl(getProviders(), closure, assumptions, options, debug);
         snapshot.current = this.current;
@@ -398,13 +397,13 @@
             }
         }
         return snapshot;
-=======
+    }
+
     public boolean divisionOverflowIsJVMSCompliant() {
         if (getLowerer() != null) {
             return getLowerer().divisionOverflowIsJVMSCompliant();
         }
         // prevent accidental floating of divs if we dont know the target arch
         return false;
->>>>>>> 36610d8b
     }
 }