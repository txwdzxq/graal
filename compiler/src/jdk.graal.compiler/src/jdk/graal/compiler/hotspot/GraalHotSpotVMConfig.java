--- conflicted
+++ resolved
@@ -347,14 +347,8 @@
     public final int frameInterpreterFrameLastSpOffset = getConstant("frame::interpreter_frame_last_sp_offset", Integer.class, 0, osArch.equals("amd64"));
 
     public final int lockMaskInPlace = getConstant("markWord::lock_mask_in_place", Integer.class);
-<<<<<<< HEAD
-    public final int ageMaskInPlace = getConstant("markWord::age_mask_in_place", Integer.class);
     public final int unlockedValue = getConstant("markWord::unlocked_value", Integer.class);
     public final int monitorValue = getConstant("markWord::monitor_value", Integer.class);
-=======
-    public final int unlockedMask = getConstant("markWord::unlocked_value", Integer.class);
-    public final int monitorMask = getConstant("markWord::monitor_value", Integer.class);
->>>>>>> a6157ee0
 
     // This field has no type in vmStructs.cpp
     public final int objectMonitorOwner = getFieldOffset("ObjectMonitor::_owner", Integer.class, null);
