--- conflicted
+++ resolved
@@ -57,24 +57,6 @@
     private static Set<OptimizedCallTarget> waste = new HashSet<>();
     private static SplitStatisticsReporter reporter = new SplitStatisticsReporter();
 
-<<<<<<< HEAD
-    static void beforeCall(OptimizedDirectCallNode call, GraalTVMCI tvmci) {
-        if (CompilerDirectives.inInterpreter()) {
-            if (TruffleCompilerOptions.getValue(TruffleTraceSplittingSummary)) {
-                final GraalTVMCI.EngineData engineData = getEngineData(call, tvmci);
-                reporter.engineDataSet.add(engineData);
-                if (call.getCurrentCallTarget().getCompilationProfile().getInterpreterCallCount() == 0) {
-                    reporter.totalExecutedNodeCount += call.getCurrentCallTarget().getUninitializedNodeCount();
-                }
-            }
-            if (TruffleCompilerOptions.getValue(TruffleExperimentalSplitting)) {
-                if (polymorphicSpecializationBasedShouldSplit(call, tvmci)) {
-                    final GraalTVMCI.EngineData engineData = tvmci.getEngineData(call.getRootNode());
-                    engineData.splitCount += call.getCallTarget().getUninitializedNodeCount();
-                    doSplit(call);
-                }
-                return;
-=======
     static void beforeCall(OptimizedDirectCallNode call, GraalTVMCI tvmci, boolean traceSplittingSummary, boolean experimentalSplitting) {
         if (traceSplittingSummary) {
             final GraalTVMCI.EngineData engineData = getEngineData(call, tvmci);
@@ -88,14 +70,9 @@
                 final GraalTVMCI.EngineData engineData = tvmci.getEngineData(call.getRootNode());
                 engineData.splitCount += call.getCallTarget().getUninitializedNodeCount();
                 doSplit(call, traceSplittingSummary);
->>>>>>> 480078a0
-            }
-        }
-        beforeCallSplit(call, tvmci);
-    }
-
-    @CompilerDirectives.TruffleBoundary(allowInlining = false)
-    static void beforeCallSplit(OptimizedDirectCallNode call, GraalTVMCI tvmci) {
+            }
+            return;
+        }
         if (call.getCallCount() == 2) {
             final GraalTVMCI.EngineData engineData = getEngineData(call, tvmci);
             if (shouldSplit(call, engineData)) {
@@ -193,7 +170,6 @@
             return false;
         }
 
-        // TTY.println("splitting: " + TruffleCompilerOptions.TruffleLowGradeCompilation.getValue(TruffleCompilerOptions.getOptions()));
         if (TruffleCompilerOptions.TruffleLowGrade.getValue(getOptions()) && CompilerDirectives.inInterpreter()) {
             return false;
         }
