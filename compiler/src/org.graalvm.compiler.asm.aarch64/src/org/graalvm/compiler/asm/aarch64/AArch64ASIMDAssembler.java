/*
 * Copyright (c) 2021, 2022, Oracle and/or its affiliates. All rights reserved.
 * DO NOT ALTER OR REMOVE COPYRIGHT NOTICES OR THIS FILE HEADER.
 *
 * This code is free software; you can redistribute it and/or modify it
 * under the terms of the GNU General Public License version 2 only, as
 * published by the Free Software Foundation.  Oracle designates this
 * particular file as subject to the "Classpath" exception as provided
 * by Oracle in the LICENSE file that accompanied this code.
 *
 * This code is distributed in the hope that it will be useful, but WITHOUT
 * ANY WARRANTY; without even the implied warranty of MERCHANTABILITY or
 * FITNESS FOR A PARTICULAR PURPOSE.  See the GNU General Public License
 * version 2 for more details (a copy is included in the LICENSE file that
 * accompanied this code).
 *
 * You should have received a copy of the GNU General Public License version
 * 2 along with this work; if not, write to the Free Software Foundation,
 * Inc., 51 Franklin St, Fifth Floor, Boston, MA 02110-1301 USA.
 *
 * Please contact Oracle, 500 Oracle Parkway, Redwood Shores, CA 94065 USA
 * or visit www.oracle.com if you need additional information or have any
 * questions.
 */
package org.graalvm.compiler.asm.aarch64;

import static jdk.vm.ci.aarch64.AArch64.CPU;
import static jdk.vm.ci.aarch64.AArch64.SIMD;
import static jdk.vm.ci.aarch64.AArch64.zr;
import static org.graalvm.compiler.asm.aarch64.AArch64Assembler.LoadFlag;
import static org.graalvm.compiler.asm.aarch64.AArch64Assembler.rd;
import static org.graalvm.compiler.asm.aarch64.AArch64Assembler.rn;
import static org.graalvm.compiler.asm.aarch64.AArch64Assembler.rs1;
import static org.graalvm.compiler.asm.aarch64.AArch64Assembler.rs2;

import java.util.Arrays;
import java.util.HashMap;
import java.util.Map;

import org.graalvm.compiler.debug.GraalError;

import jdk.vm.ci.aarch64.AArch64;
import jdk.vm.ci.aarch64.AArch64Kind;
import jdk.vm.ci.code.Register;
import jdk.vm.ci.meta.PlatformKind;

/**
 * This class encapsulates the AArch64 Advanced SIMD (ASIMD) assembler support. The documentation
 * below heavily references the Arm Architecture Reference Manual version G-a. The latest copy of
 * the manual can be found
 * <a href="https://developer.arm.com/documentation/ddi0487/latest">here</a>.
 *
 * <p>
 * In order to minimize confusion between ASIMD and similarly named General-Purpose/FP instructions,
 * each ASIMD instruction has capitalized a suffix which describes, in the order described in
 * Section C7.2, the type of each of the instruction's operands using in the following form:
 * <ul>
 * <li>G: General purpose register.</li>
 * <li>V: ASIMD register.</li>
 * <li>X: ASIMD register index (V[idx]).</li>
 * <li>S: ASIMD scalar register. This is primarily used to * perform integer operations within
 * vector registers without having to transfer the values back * to the general-purpose register, or
 * performing an operation across a single register, such as addv.</li>
 * <li>I: Immediate Operand.</li>
 * </ul>
 */
public abstract class AArch64ASIMDAssembler {

    /**
     * Calculates and maintains a mapping of all possible ASIMD immediate values.
     * <p>
     * ASIMD immediates use the form op:abc:cmode:defgh with bits 29:18-16:15-12:9-5. How these bits
     * are expanded into 64-bit values is codified in shared/functions/vectorAdvSIMDExpandImm
     * (J1-8208).
     */
    public static class ASIMDImmediateTable {

        private static final int ImmediateOpOffset = 29;
        private static final int ImmediateCmodeOffset = 12;
        private static final int ImmediateABCOffset = 16;
        private static final int ImmediateDEFGHOffset = 5;

        public enum BitValues {
            ZERO(0),
            ONE(1),
            ANY(0, 1);

            final int[] values;

            BitValues(int... values) {
                this.values = values;
            }
        }

        public static final ASIMDImmediateTable.ImmediateEncodings[] IMMEDIATE_TABLE = buildImmediateTable();

        /**
         * Tests whether an immediate can be encoded within an ASIMD instruction using the provided
         * ImmediateOp mode.
         */
        public static boolean isEncodable(long imm, ImmediateOp op) {
            int pos = Arrays.binarySearch(IMMEDIATE_TABLE, ASIMDImmediateTable.ImmediateEncodings.createRepresentativeEncoding(imm));
            if (pos < 0) {
                return false;
            }
            ASIMDImmediateTable.ImmediateEncodings immediate = IMMEDIATE_TABLE[pos];
            for (byte cmodeOpEncoding : ImmediateOp.getCmodeOpEncodings(op)) {
                if (immediate.validEncoding[cmodeOpEncoding]) {
                    return true;
                }
            }
            return false;
        }

        /**
         * Returns the instruction encoding for immediate using the provided ImmediateOp mode.
         */
        public static int getEncoding(long imm, ImmediateOp op) {
            assert isEncodable(imm, op);

            int pos = Arrays.binarySearch(IMMEDIATE_TABLE, ASIMDImmediateTable.ImmediateEncodings.createRepresentativeEncoding(imm));
            ASIMDImmediateTable.ImmediateEncodings immediate = IMMEDIATE_TABLE[pos];
            for (byte cmodeOpEncoding : ImmediateOp.getCmodeOpEncodings(op)) {
                if (immediate.validEncoding[cmodeOpEncoding]) {
                    int imm8Encoding = getImm8Encoding(immediate.imm8[cmodeOpEncoding]);
                    int opBit = cmodeOpEncoding & 0x1;
                    int cmodeBits = (cmodeOpEncoding >> 1) & 0xF;
                    return imm8Encoding | opBit << ImmediateOpOffset | cmodeBits << ImmediateCmodeOffset;
                }
            }
            throw GraalError.shouldNotReachHere("Unable to encode immediate");
        }

        private static int getImm8Encoding(byte imm8) {
            int encoding = ((imm8 >>> 5) & 0x7) << ImmediateABCOffset | (imm8 & 0x1F) << ImmediateDEFGHOffset;
            return encoding;
        }

        private static long[] asBitArray(long imm8) {
            long[] bitArray = new long[8];
            long remaining = imm8;
            for (int i = 0; i < 8; i++) {
                bitArray[i] = remaining & 0x1L;
                remaining = remaining >> 1;
            }
            return bitArray;
        }

        private static int getCmodeOpEncoding(int cmodeBits3to1, int cmodeBit0, int op) {
            int encoding = cmodeBits3to1 << 2 | cmodeBit0 << 1 | op;
            return encoding;
        }

        private static long replicateBit(long bit, int repeatNum) {
            if (bit == 0) {
                return 0;
            } else {
                assert bit == 1;
                return (1L << repeatNum) - 1;
            }
        }

        private static long notBit(long bit) {
            if (bit == 0) {
                return 1;
            } else {
                assert bit == 1;
                return 0;
            }
        }

        /**
         * Adds new immediate encoding to the appropriate
         * {@link ASIMDImmediateTable.ImmediateEncodings} object.
         */
        private static void registerImmediate(Map<Long, ASIMDImmediateTable.ImmediateEncodings> immediateMap, long imm64, long imm8, int cmodeBits3to1, ASIMDImmediateTable.BitValues cmodeBit0,
                        ASIMDImmediateTable.BitValues op) {
            immediateMap.compute(imm64,
                            (k, v) -> v == null ? new ASIMDImmediateTable.ImmediateEncodings(k, (byte) imm8, cmodeBits3to1, cmodeBit0, op)
                                            : v.addEncoding(imm64, (byte) imm8, cmodeBits3to1, cmodeBit0, op));
        }

        /**
         * This method generates all possible encodings and stores them in an array sorted by the
         * generated 64-bit values. This table is generated based on the
         * shared/functions/vector/AdvSIMDExpandIMM function (J1-8208).
         */
        private static ASIMDImmediateTable.ImmediateEncodings[] buildImmediateTable() {
            Map<Long, ASIMDImmediateTable.ImmediateEncodings> immediateMap = new HashMap<>();

            /*
             * Generating all possible immediates and linking them to the proper cmode/op values.
             */
            for (long imm8 = 0; imm8 < 256; imm8++) {
                long imm64;

                /* cmode<3:1> == 0 */
                imm64 = imm8 << 32 | imm8;
                registerImmediate(immediateMap, imm64, imm8, 0, ASIMDImmediateTable.BitValues.ANY, ASIMDImmediateTable.BitValues.ANY);

                /* cmode<3:1> == 1 */
                imm64 = imm8 << 40 | imm8 << 8;
                registerImmediate(immediateMap, imm64, imm8, 1, ASIMDImmediateTable.BitValues.ANY, ASIMDImmediateTable.BitValues.ANY);

                /* cmode<3:1> == 2 */
                imm64 = imm8 << 48 | imm8 << 16;
                registerImmediate(immediateMap, imm64, imm8, 2, ASIMDImmediateTable.BitValues.ANY, ASIMDImmediateTable.BitValues.ANY);

                /* cmode<3:1> == 3 */
                imm64 = imm8 << 56 | imm8 << 24;
                registerImmediate(immediateMap, imm64, imm8, 3, ASIMDImmediateTable.BitValues.ANY, ASIMDImmediateTable.BitValues.ANY);

                /* cmode<3:1> == 4 */
                imm64 = imm8 << 48 | imm8 << 32 | imm8 << 16 | imm8;
                registerImmediate(immediateMap, imm64, imm8, 4, ASIMDImmediateTable.BitValues.ANY, ASIMDImmediateTable.BitValues.ANY);

                /* cmode<3:1> == 5 */
                imm64 = imm8 << 56 | imm8 << 40 | imm8 << 24 | imm8 << 8;
                registerImmediate(immediateMap, imm64, imm8, 5, ASIMDImmediateTable.BitValues.ANY, ASIMDImmediateTable.BitValues.ANY);

                /* cmove<3:1> == 6 */
                /* cmode<0> == 0 */
                imm64 = imm8 << 40 | 0xFFL << 32 | imm8 << 8 | 0xFFL;
                registerImmediate(immediateMap, imm64, imm8, 6, ASIMDImmediateTable.BitValues.ZERO, ASIMDImmediateTable.BitValues.ANY);
                /* cmode<0> == 1 */
                imm64 = imm8 << 48 | 0xFFFFL << 32 | imm8 << 16 | 0xFFFFL;
                registerImmediate(immediateMap, imm64, imm8, 6, ASIMDImmediateTable.BitValues.ONE, ASIMDImmediateTable.BitValues.ANY);

                /* cmode <3:1> == 7 */
                long[] bitArray = asBitArray(imm8);
                /* cmode<0> == 0 && op == 0 */
                imm64 = imm8 << 56 | imm8 << 48 | imm8 << 40 | imm8 << 32 | imm8 << 24 | imm8 << 16 | imm8 << 8 | imm8;
                registerImmediate(immediateMap, imm64, imm8, 7, ASIMDImmediateTable.BitValues.ZERO, ASIMDImmediateTable.BitValues.ZERO);
                /* cmode<0> == 0 && op == 1 */
                imm64 = replicateBit(bitArray[7], 8) << 56 |
                                replicateBit(bitArray[6], 8) << 48 |
                                replicateBit(bitArray[5], 8) << 40 |
                                replicateBit(bitArray[4], 8) << 32 |
                                replicateBit(bitArray[3], 8) << 24 |
                                replicateBit(bitArray[2], 8) << 16 |
                                replicateBit(bitArray[1], 8) << 8 |
                                replicateBit(bitArray[0], 8);
                registerImmediate(immediateMap, imm64, imm8, 7, ASIMDImmediateTable.BitValues.ZERO, ASIMDImmediateTable.BitValues.ONE);
                /* cmode<0> == 1 && op == 0 */
                long imm32 = bitArray[7] << 31 | notBit(bitArray[6]) << 30 | replicateBit(bitArray[6], 5) << 25 | (imm8 & 0x3F) << 19;
                imm64 = imm32 << 32 | imm32;
                registerImmediate(immediateMap, imm64, imm8, 7, ASIMDImmediateTable.BitValues.ONE, ASIMDImmediateTable.BitValues.ZERO);
                /* cmode<0> == 1 && op == 1 */
                imm64 = bitArray[7] << 63 | notBit(bitArray[6]) << 62 | replicateBit(bitArray[6], 8) << 54 | (imm8 & 0x3F) << 48;
                registerImmediate(immediateMap, imm64, imm8, 7, ASIMDImmediateTable.BitValues.ONE, ASIMDImmediateTable.BitValues.ONE);
            }

            ASIMDImmediateTable.ImmediateEncodings[] table = immediateMap.values().toArray(new ASIMDImmediateTable.ImmediateEncodings[0]);
            Arrays.sort(table);

            return table;
        }

        /*
         * Contains the encodings associated with each 64-bit immediate value. Since multiple
         * cmode:op combinations can be used to represent the same value, each possible encoding
         * combination must be recorded.
         */
        private static final class ImmediateEncodings implements Comparable<ASIMDImmediateTable.ImmediateEncodings> {

            public final long imm;

            /* All of these operations are indexed by the bits cmode<3:0>:op. */
            private final boolean[] validEncoding;
            private final byte[] imm8;

            /**
             * This constructor is used when creating a value used to find the matching key in
             * {@link #IMMEDIATE_TABLE}.
             */
            private ImmediateEncodings(long imm) {
                this.imm = imm;
                this.validEncoding = null;
                this.imm8 = null;
            }

            public static ASIMDImmediateTable.ImmediateEncodings createRepresentativeEncoding(long imm) {
                return new ASIMDImmediateTable.ImmediateEncodings(imm);
            }

            ImmediateEncodings(long imm, byte imm8Val, int cmodeBits3to1, ASIMDImmediateTable.BitValues cmodeBit0, ASIMDImmediateTable.BitValues op) {
                this.imm = imm;
                this.validEncoding = new boolean[32];
                this.imm8 = new byte[32];
                for (int bit0 : cmodeBit0.values) {
                    for (int opBit : op.values) {
                        int cmodeOpEncoding = getCmodeOpEncoding(cmodeBits3to1, bit0, opBit);
                        assert !validEncoding[cmodeOpEncoding];
                        this.validEncoding[cmodeOpEncoding] = true;
                        this.imm8[cmodeOpEncoding] = imm8Val;
                    }
                }
            }

            public ASIMDImmediateTable.ImmediateEncodings addEncoding(long imm64, byte imm8Val, int cmodeBits3to1, ASIMDImmediateTable.BitValues cmodeBit0, ASIMDImmediateTable.BitValues op) {
                assert imm64 == this.imm;
                for (int bit0 : cmodeBit0.values) {
                    for (int opBit : op.values) {
                        int cmodeOpEncoding = getCmodeOpEncoding(cmodeBits3to1, bit0, opBit);
                        assert !validEncoding[cmodeOpEncoding];
                        this.validEncoding[cmodeOpEncoding] = true;
                        this.imm8[cmodeOpEncoding] = imm8Val;
                    }
                }
                return this;
            }

            @Override
            public int compareTo(ASIMDImmediateTable.ImmediateEncodings o) {
                return Long.compare(imm, o.imm);
            }
        }
    }

    /**
     * Enumeration for all vector instructions which can have an immediate operand.
     */
    public enum ImmediateOp {
        MOVI,
        MVNI,
        ORR,
        BIC,
        FMOVSP,
        FMOVDP;

        private static byte[] moviEncodings = {
                        /* 0xx00 */
                        0b00000,
                        0b00100,
                        0b01000,
                        0b01100,
                        /* 10x00 */
                        0b10000,
                        0b10100,
                        /* 110x0 */
                        0b11000,
                        0b11010,
                        /* 1110x */
                        0b11100,
                        0b11101,
                        /* 11110 */
                        0b11110,
        };

        private static byte[] mvniEncodings = {
                        /* 0xx01 */
                        0b00001,
                        0b00101,
                        0b01001,
                        0b01101,
                        /* 10x01 */
                        0b10001,
                        0b10101,
                        /* 110x1 */
                        0b11001,
                        0b11011,
        };

        private static byte[] orrEncodings = {
                        /* 0xx10 */
                        0b00010,
                        0b00110,
                        0b01010,
                        0b01110,
                        /* 10x10 */
                        0b10010,
                        0b10110,
        };

        private static byte[] bicEncodings = {
                        /* 0xx11 */
                        0b00011,
                        0b00111,
                        0b01011,
                        0b01111,
                        /* 10x11 */
                        0b10011,
                        0b10111,
        };

        private static byte[] fmovSPEncodings = {
                        /* 11110 */
                        0b11110
        };

        private static byte[] fmovDPEncodings = {
                        /* 11111 */
                        0b11111
        };

        /**
         * Returns all valid cmode:op encodings for the requested immediate op.
         */
        public static byte[] getCmodeOpEncodings(ImmediateOp op) {
            switch (op) {
                case MOVI:
                    return moviEncodings;
                case MVNI:
                    return mvniEncodings;
                case ORR:
                    return orrEncodings;
                case BIC:
                    return bicEncodings;
                case FMOVSP:
                    return fmovSPEncodings;
                case FMOVDP:
                    return fmovDPEncodings;
            }
            throw GraalError.shouldNotReachHere();
        }

    }

    /**
     * Enumeration of all different SIMD operation sizes.
     */
    public enum ASIMDSize {
        HalfReg(64),
        FullReg(128);

        private final int nbits;

        ASIMDSize(int nbits) {
            this.nbits = nbits;
        }

        public int bits() {
            return nbits;
        }

        public int bytes() {
            return nbits / Byte.SIZE;
        }

        public static ASIMDSize fromVectorKind(PlatformKind kind) {
            assert kind instanceof AArch64Kind;
            assert kind.getVectorLength() > 1;
            int bitSize = kind.getSizeInBytes() * Byte.SIZE;
            assert bitSize == 32 || bitSize == 64 || bitSize == 128;
            return bitSize == 128 ? FullReg : HalfReg;
        }
    }

    /**
     * Enumeration of all different lane types of SIMD register.
     * <p>
     * Byte(B):8b/lane; HalfWord(H):16b/lane; Word(S):32b/lane; DoubleWord(D):64b/lane.
     */
    public enum ElementSize {
        Byte(0, 8),
        HalfWord(1, 16),
        Word(2, 32),
        DoubleWord(3, 64);

        private final int encoding;
        private final int nbits;

        ElementSize(int encoding, int nbits) {
            this.encoding = encoding;
            this.nbits = nbits;
        }

        public int bits() {
            return nbits;
        }

        public int bytes() {
            return nbits / java.lang.Byte.SIZE;
        }

        public static ElementSize fromKind(PlatformKind kind) {
            switch (((AArch64Kind) kind).getScalar()) {
                case BYTE:
                    return Byte;
                case WORD:
                    return HalfWord;
                case DWORD:
                case SINGLE:
                    return Word;
                case QWORD:
                case DOUBLE:
                    return DoubleWord;
                default:
                    throw GraalError.shouldNotReachHere();
            }
        }

        public static ElementSize fromSize(int size) {
            switch (size) {
                case 8:
                    return Byte;
                case 16:
                    return HalfWord;
                case 32:
                    return Word;
                case 64:
                    return DoubleWord;
                default:
                    throw GraalError.shouldNotReachHere("Invalid ASIMD element size.");
            }
        }

        public ElementSize expand() {
            return ElementSize.fromSize(nbits * 2);
        }

        public ElementSize narrow() {
            return ElementSize.fromSize(nbits / 2);
        }
    }

    /**
     * Encodings for ASIMD instructions. These encodings are based on the encodings described in
     * C4.1.6.
     */
    private static final int UBit = 0b1 << 29;

    public enum ASIMDInstruction {

        /* Advanced SIMD load/store multiple structures (C4-296). */
        ST1_MULTIPLE_4R(0b0010 << 12),
        ST1_MULTIPLE_3R(0b0110 << 12),
        ST1_MULTIPLE_1R(0b0111 << 12),
        ST1_MULTIPLE_2R(0b1010 << 12),
        LD1_MULTIPLE_4R(LoadFlag | 0b0010 << 12),
        LD1_MULTIPLE_3R(LoadFlag | 0b0110 << 12),
        LD1_MULTIPLE_1R(LoadFlag | 0b0111 << 12),
        LD1_MULTIPLE_2R(LoadFlag | 0b1010 << 12),

        /* Advanced SIMD load/store single structure (C4-299). */
        LD1R(LoadFlag | 0b110 << 13),

        /* Cryptographic AES (C4-341). */
        AESE(0b00100 << 12),
        AESD(0b00101 << 12),
        AESMC(0b00110 << 12),
        AESIMC(0b00111 << 12),

        /* Advanced SIMD table lookup (C4-355). */
        TBL(0b0 << 12),
        TBX(0b1 << 12),

        /* Advanced SIMD permute (C4-355). */
        UZP1(0b001 << 12),
        TRN1(0b010 << 12),
        ZIP1(0b011 << 12),
        UZP2(0b101 << 12),
        TRN2(0b110 << 12),
        ZIP2(0b111 << 12),

        /* Advanced SIMD extract (C4-356). */
        EXT(0b00 << 22),

        /* Advanced SIMD copy (C4-356). */
        DUPELEM(0b0000 << 11),
        DUPGEN(0b0001 << 11),
        INSGEN(0b0011 << 11),
        SMOV(0b0101 << 11),
        UMOV(0b0111 << 11),

        /* Advanced SIMD two-register miscellaneous (C4-361). */
        /* size xx */
        REV64(0b00000 << 12),
        REV16(0b00001 << 12),
        CNT(0b00101 << 12),
        CMGT_ZERO(0b01000 << 12),
        CMEQ_ZERO(0b01001 << 12),
        CMLT_ZERO(0b01010 << 12),
        ABS(0b01011 << 12),
        XTN(0b10010 << 12),
        /* size 0x */
        FCVTN(0b10110 << 12),
        FCVTL(0b10111 << 12),
        SCVTF(0b11101 << 12),
        /* size 1x */
        FCMGT_ZERO(0b01100 << 12),
        FCMEQ_ZERO(0b01101 << 12),
        FCMLT_ZERO(0b01110 << 12),
        FABS(0b01111 << 12),
        FCVTZS(0b11011 << 12),
        /* UBit 1, size xx */
        REV32(UBit | 0b00000 << 12),
        CMGE_ZERO(UBit | 0b01000 << 12),
        CMLE_ZERO(UBit | 0b01001 << 12),
        NEG(UBit | 0b01011 << 12),
        /* UBit 1, size 00 */
        NOT(UBit | 0b00101 << 12),
        /* UBit 1, size 1x */
        FCMGE_ZERO(UBit | 0b01100 << 12),
        FCMLE_ZERO(UBit | 0b01101 << 12),
        FNEG(UBit | 0b01111 << 12),
        FSQRT(UBit | 0b11111 << 12),

        /* Advanced SIMD across lanes (C4-364). */
        SADDLV(0b00011 << 12),
        ADDV(0b11011 << 12),
        UADDLV(UBit | 0b00011 << 12),
        UMAXV(UBit | 0b01010 << 12),
        UMINV(UBit | 0b11010 << 12),

        /* Advanced SIMD three different (C4-365). */
        SMLAL(0b1000 << 12),
        SMLSL(0b1010 << 12),
        UMLAL(UBit | 0b1000 << 12),
        UMLSL(UBit | 0b1010 << 12),

        /*
         * Advanced SIMD three same (C4-366) & Advanced SIMD scalar three same (C4-349).
         */
        /* size xx */
        CMGT(0b00110 << 11),
        CMGE(0b00111 << 11),
        SSHL(0b01000 << 11),
        SMAX(0b01100 << 11),
        SMIN(0b01101 << 11),
        ADD(0b10000 << 11),
        CMTST(0b10001 << 11),
        MLA(0b10010 << 11),
        MUL(0b10011 << 11),
        ADDP(0b10111 << 11),
        /* size 0x */
        FMLA(0b11001 << 11),
        FADD(0b11010 << 11),
        FCMEQ(0b11100 << 11),
        FMAX(0b11110 << 11),
        /* size 00 */
        AND(0b00011 << 11),
        /* size 01 */
        BIC(0b00011 << 11),
        /* size 1x */
        FMLS(0b11001 << 11),
        FSUB(0b11010 << 11),
        FMIN(0b11110 << 11),
        /* size 10 */
        ORR(0b00011 << 11),
        /* size 11 */
        ORN(0b00011 << 11),
        /* UBit 1, size xx */
        CMHI(UBit | 0b00110 << 11),
        CMHS(UBit | 0b00111 << 11),
        USHL(UBit | 0b01000 << 11),
        SUB(UBit | 0b10000 << 11),
        CMEQ(UBit | 0b10001 << 11),
        MLS(UBit | 0b10010 << 11),
        /* UBit 1, size 0x */
        FMUL(UBit | 0b11011 << 11),
        FCMGE(UBit | 0b11100 << 11),
        FACGE(UBit | 0b11101 << 11),
        FDIV(UBit | 0b11111 << 11),
        /* UBit 1, size 00 */
        EOR(UBit | 0b00011 << 11),
        /* UBit 1, size 01 */
        BSL(UBit | 0b00011 << 11),
        /* UBit 1, size 10 */
        BIT(UBit | 0b00011 << 11),
        /* UBit 1, size 11 */
        BIF(UBit | 0b00011 << 11),
        /* UBit 1, size 1x */
        FCMGT(UBit | 0b11100 << 11),
        FACGT(UBit | 0b11101 << 11),

        /* Advanced SIMD shift by immediate (C4-371). */
        SSHR(0b00000 << 11),
        SHL(0b01010 << 11),
        SSHLL(0b10100 << 11),
        USHR(UBit | 0b00000 << 11),
        USHLL(UBit | 0b10100 << 11);

        public final int encoding;

        ASIMDInstruction(int encoding) {
            this.encoding = encoding;
        }

    }

    private final AArch64Assembler asm;

    protected AArch64ASIMDAssembler(AArch64Assembler asm) {
        this.asm = asm;
    }

    protected void emitInt(int x) {
        asm.emitInt(x);
    }

    /**
     * Returns whether the operation is utilizing multiple vector lanes. The only scenario when this
     * isn't true is when performing an operation using a 64-bit register and an element of size 64
     * bits.
     */
    private static boolean usesMultipleLanes(ASIMDSize size, ElementSize eSize) {
        return !(size == ASIMDSize.HalfReg && eSize == ElementSize.DoubleWord);
    }

    /**
     * Checks whether all registers follow one another (modulo 32 - the number of SIMD registers).
     */
    private static boolean assertConsecutiveSIMDRegisters(Register... regs) {
        int numRegs = AArch64.simdRegisters.size();
        assert regs[0].getRegisterCategory().equals(SIMD);
        for (int i = 1; i < regs.length; i++) {
            assert regs[i].getRegisterCategory().equals(SIMD);
            assert (regs[i - 1].encoding + 1) % numRegs == regs[i].encoding : "registers must be consecutive";
        }
        return true;
    }

    /* Helper values/methods for encoding instructions */

    private static final int ASIMDSizeOffset = 22;

    private static final int elemSize00 = 0b00 << ASIMDSizeOffset;
    private static final int elemSize01 = 0b01 << ASIMDSizeOffset;
    private static final int elemSize10 = 0b10 << ASIMDSizeOffset;
    private static final int elemSize11 = 0b11 << ASIMDSizeOffset;

    private static int elemSizeXX(ElementSize eSize) {
        return eSize.encoding << ASIMDSizeOffset;
    }

    private static int elemSize1X(ElementSize eSize) {
        assert eSize == ElementSize.Word || eSize == ElementSize.DoubleWord;
        return (0b10 | (eSize == ElementSize.DoubleWord ? 1 : 0)) << ASIMDSizeOffset;
    }

    private static int elemSize0X(ElementSize eSize) {
        assert eSize == ElementSize.Word || eSize == ElementSize.DoubleWord;
        return (eSize == ElementSize.DoubleWord ? 1 : 0) << ASIMDSizeOffset;
    }

    /**
     * Sets the Q-bit if requested.
     */
    private static int qBit(boolean isSet) {
        return (isSet ? 1 : 0) << 30;
    }

    /**
     * Sets the Q-bit if using all 128-bits.
     */
    private static int qBit(ASIMDSize size) {
        return (size == ASIMDSize.FullReg ? 1 : 0) << 30;
    }

    /**
     * Single structures encode sizes at a different spot than the traditional eSize offset
     * ({@link #ASIMDSizeOffset}).
     */
    private static int singleStructureElemSizeEncoding(ASIMDInstruction instr, ElementSize eSize) {
        int encoding;
        switch (instr) {
            case LD1R:
                encoding = eSize.encoding;
                break;
            default:
                throw GraalError.shouldNotReachHere();
        }
        return encoding << 10;
    }

    private static int encodeStructureAddress(ASIMDInstruction instr, ASIMDSize size, ElementSize eSize, AArch64Address address) {
        int postIndexEncoding;
        int offsetEncoding;
        Register offset;
        switch (address.getAddressingMode()) {
            case BASE_REGISTER_ONLY:
                postIndexEncoding = 0;
                offsetEncoding = 0;
                break;
            case REGISTER_STRUCTURE_POST_INDEXED:
                postIndexEncoding = 0b1 << 23;
                offset = address.getOffset();
                assert !offset.equals(zr);
                offsetEncoding = rs2(offset);
                break;
            case IMMEDIATE_STRUCTURE_POST_INDEXED:
                postIndexEncoding = 0b1 << 23;
                offset = address.getOffset();
                assert offset.equals(zr);
                assert address.getImmediateRaw() == AArch64Address.determineStructureImmediateValue(instr, size, eSize);
                offsetEncoding = rs2(offset);
                break;
            default:
                throw GraalError.shouldNotReachHere();
        }
        return postIndexEncoding | offsetEncoding | rn(address.getBase());
    }

    private void loadStoreMultipleStructures(ASIMDInstruction instr, ASIMDSize size, ElementSize eSize, Register value, AArch64Address address) {
        int baseEncoding = 0b0_0_001100_0_0_0_00000_0000_00_00000_00000;
        int eSizeEncoding = eSize.encoding << 10;
        int addressEncoding = encodeStructureAddress(instr, size, eSize, address);
        emitInt(instr.encoding | baseEncoding | qBit(size) | eSizeEncoding | addressEncoding | rd(value));
    }

    private void loadStoreSingleStructure(ASIMDInstruction instr, ASIMDSize size, ElementSize eSize, Register value, AArch64Address address) {
        int baseEncoding = 0b0_0_001101_0_0_0_00000_000_0_00_00000_00000;
        int eSizeEncoding = singleStructureElemSizeEncoding(instr, eSize);
        int addressEncoding = encodeStructureAddress(instr, size, eSize, address);
        emitInt(instr.encoding | baseEncoding | qBit(size) | eSizeEncoding | addressEncoding | rd(value));
    }

    private void cryptographicAES(ASIMDInstruction instr, Register dst, Register src) {
        int baseEncoding = 0b01001110_00_10100_00000_10_00000_00000;
        emitInt(instr.encoding | baseEncoding | elemSize00 | rd(dst) | rn(src));
    }

    private void scalarThreeSameEncoding(ASIMDInstruction instr, int eSizeEncoding, Register dst, Register src1, Register src2) {
        int baseEncoding = 0b01_0_11110_00_1_00000_00000_1_00000_00000;
        emitInt(instr.encoding | baseEncoding | eSizeEncoding | rd(dst) | rs1(src1) | rs2(src2));
    }

    private void scalarShiftByImmEncoding(ASIMDInstruction instr, int imm7, Register dst, Register src) {
        assert (imm7 & 0b1111_111) == imm7;
        assert (imm7 & 0b1111_111) != 0;
        assert (imm7 & 0b0000_111) != imm7;
        int baseEncoding = 0b01_0_111110_0000_000_00000_1_00000_00000;
        emitInt(instr.encoding | baseEncoding | imm7 << 16 | rd(dst) | rs1(src));
    }

    private void tableLookupEncoding(ASIMDInstruction instr, ASIMDSize size, int numTableRegs, Register dst, Register src1, Register src2) {
        int baseEncoding = 0b0_0_001110_00_0_00000_0_000_00_00000_00000;
        assert numTableRegs >= 1 && numTableRegs <= 4;
        int numTableRegsEncoding = (numTableRegs - 1) << 13;
        emitInt(instr.encoding | baseEncoding | qBit(size) | numTableRegsEncoding | rd(dst) | rs1(src1) | rs2(src2));
    }

    private void permuteEncoding(ASIMDInstruction instr, ASIMDSize size, ElementSize eSize, Register dst, Register src1, Register src2) {
        int baseEncoding = 0b0_0_001110_00_0_00000_0_000_10_00000_00000;
        emitInt(instr.encoding | baseEncoding | qBit(size) | elemSizeXX(eSize) | rd(dst) | rs1(src1) | rs2(src2));
    }

    private void copyEncoding(ASIMDInstruction instr, boolean setQBit, ElementSize eSize, Register dst, Register src, int index) {
        assert index >= 0 && index < ASIMDSize.FullReg.bytes() / eSize.bytes();
        int baseEncoding = 0b0_0_0_01110000_00000_0_0000_1_00000_00000;
        int imm5Encoding = (index * 2 * eSize.bytes() | eSize.bytes()) << 16;
        emitInt(instr.encoding | baseEncoding | qBit(setQBit) | imm5Encoding | rd(dst) | rs1(src));
    }

    private void twoRegMiscEncoding(ASIMDInstruction instr, ASIMDSize size, int eSizeEncoding, Register dst, Register src) {
        twoRegMiscEncoding(instr, size == ASIMDSize.FullReg, eSizeEncoding, dst, src);
    }

    private void twoRegMiscEncoding(ASIMDInstruction instr, boolean setQBit, int eSizeEncoding, Register dst, Register src) {
        int baseEncoding = 0b0_0_0_01110_00_10000_00000_10_00000_00000;
        emitInt(instr.encoding | baseEncoding | qBit(setQBit) | eSizeEncoding | rd(dst) | rs1(src));
    }

    private void acrossLanesEncoding(ASIMDInstruction instr, ASIMDSize size, int eSizeEncoding, Register dst, Register src) {
        int baseEncoding = 0b0_0_0_01110_00_11000_00000_10_00000_00000;
        emitInt(instr.encoding | baseEncoding | qBit(size) | eSizeEncoding | rd(dst) | rs1(src));
    }

    private void threeDifferentEncoding(ASIMDInstruction instr, boolean setQBit, int eSizeEncoding, Register dst, Register src1, Register src2) {
        int baseEncoding = 0b0_0_0_01110_00_1_00000_0000_00_00000_00000;
        emitInt(instr.encoding | baseEncoding | qBit(setQBit) | eSizeEncoding | rd(dst) | rs1(src1) | rs2(src2));
    }

    private void threeSameEncoding(ASIMDInstruction instr, ASIMDSize size, int eSizeEncoding, Register dst, Register src1, Register src2) {
        int baseEncoding = 0b0_0_0_01110_00_1_00000_00000_1_00000_00000;
        emitInt(instr.encoding | baseEncoding | qBit(size) | eSizeEncoding | rd(dst) | rs1(src1) | rs2(src2));
    }

    private void modifiedImmEncoding(ImmediateOp op, ASIMDSize size, Register dst, long imm) {
        int baseEncoding = 0b0_0_0_0111100000_000_0000_0_1_00000_00000;
        int immEncoding = ASIMDImmediateTable.getEncoding(imm, op);
        emitInt(baseEncoding | qBit(size) | immEncoding | rd(dst));
    }

    private void shiftByImmEncoding(ASIMDInstruction instr, ASIMDSize size, int imm7, Register dst, Register src) {
        shiftByImmEncoding(instr, size == ASIMDSize.FullReg, imm7, dst, src);
    }

    private void shiftByImmEncoding(ASIMDInstruction instr, boolean setQBit, int imm7, Register dst, Register src) {
        assert (imm7 & 0b1111_111) == imm7;
        assert (imm7 & 0b1111_111) != 0;
        assert (imm7 & 0b0000_111) != imm7;
        int baseEncoding = 0b0_0_0_011110_0000_000_00000_1_00000_00000;
        emitInt(instr.encoding | baseEncoding | qBit(setQBit) | imm7 << 16 | rd(dst) | rs1(src));
    }

    /**
     * C7.2.1 Integer absolute value.<br>
     *
     * <code>for i in 0..n-1 do dst[i] = int_abs(src[i])</code>
     *
     * @param size register size.
     * @param eSize element size.
     * @param dst SIMD register.
     * @param src SIMD register.
     */
    public void absVV(ASIMDSize size, ElementSize eSize, Register dst, Register src) {
        assert usesMultipleLanes(size, eSize);

        assert dst.getRegisterCategory().equals(SIMD);
        assert src.getRegisterCategory().equals(SIMD);

        twoRegMiscEncoding(ASIMDInstruction.ABS, size, elemSizeXX(eSize), dst, src);
    }

    /**
     * C7.2.2 Integer add scalar.<br>
     *
     * <code>dst[0] = int_add(src1[0], src2[0])</code>
     * <p>
     * Note that only 64-bit (DoubleWord) operations are available.
     *
     * @param eSize element size. Must be of type ElementSize.DoubleWord
     * @param dst SIMD register.
     * @param src1 SIMD register.
     * @param src2 SIMD register.
     */
    public void addSSS(ElementSize eSize, Register dst, Register src1, Register src2) {
        assert dst.getRegisterCategory().equals(SIMD);
        assert src1.getRegisterCategory().equals(SIMD);
        assert src2.getRegisterCategory().equals(SIMD);

        assert eSize == ElementSize.DoubleWord; // only size supported

        scalarThreeSameEncoding(ASIMDInstruction.ADD, elemSizeXX(eSize), dst, src1, src2);
    }

    /**
     * C7.2.2 Integer add vector.<br>
     *
     * <code>for i in 0..n-1 do dst[i] = int_add(src1[i], src2[i])</code>
     *
     * @param size register size.
     * @param eSize element size.
     * @param dst SIMD register.
     * @param src1 SIMD register.
     * @param src2 SIMD register.
     */
    public void addVVV(ASIMDSize size, ElementSize eSize, Register dst, Register src1, Register src2) {
        assert dst.getRegisterCategory().equals(SIMD);
        assert src1.getRegisterCategory().equals(SIMD);
        assert src2.getRegisterCategory().equals(SIMD);

        threeSameEncoding(ASIMDInstruction.ADD, size, elemSizeXX(eSize), dst, src1, src2);
    }

    /**
     * C7.2.5 Add pairwise vector.<br>
     * <p>
     * From the manual: "This instruction creates a vector by concatenating the vector elements of
     * the first source SIMD&FP register after the vector elements of the second source SIMD&FP
     * register, reads each pair of adjacent vector elements from the concatenated vector, adds each
     * pair of values together, places the result into a vector, and writes the vector to the
     * destination SIMD&FP register."
     *
     * @param size register size.
     * @param eSize element size.
     * @param dst SIMD register.
     * @param src1 SIMD register.
     * @param src2 SIMD register.
     */
    public void addpVVV(ASIMDSize size, ElementSize eSize, Register dst, Register src1, Register src2) {
        assert dst.getRegisterCategory().equals(SIMD);
        assert src1.getRegisterCategory().equals(SIMD);
        assert src2.getRegisterCategory().equals(SIMD);
        assert usesMultipleLanes(size, eSize);

        threeSameEncoding(ASIMDInstruction.ADDP, size, elemSizeXX(eSize), dst, src1, src2);
    }

    /**
     * C7.2.6 Add across vector.<br>
     *
     * <code>dst = src[0] + ....+ src[n].</code>
     *
     * @param size register size.
     * @param elementSize width of each addition operand.
     * @param dst SIMD register.
     * @param src SIMD register.
     */
    public void addvSV(ASIMDSize size, ElementSize elementSize, Register dst, Register src) {
        assert !(size == ASIMDSize.HalfReg && elementSize == ElementSize.Word) : "Invalid size and lane combination for addv";
        assert elementSize != ElementSize.DoubleWord : "Invalid lane width for addv";

        acrossLanesEncoding(ASIMDInstruction.ADDV, size, elemSizeXX(elementSize), dst, src);
    }

    /**
     * C7.2.7 AES single round decryption.<br>
     *
     * @param dst SIMD register.
     * @param src SIMD register.
     */
    public void aesd(Register dst, Register src) {
        assert dst.getRegisterCategory().equals(SIMD);
        assert src.getRegisterCategory().equals(SIMD);

        cryptographicAES(ASIMDInstruction.AESD, dst, src);
    }

    /**
     * C7.2.8 AES single round encryption.<br>
     *
     * @param dst SIMD register.
     * @param src SIMD register.
     */
    public void aese(Register dst, Register src) {
        assert dst.getRegisterCategory().equals(SIMD);
        assert src.getRegisterCategory().equals(SIMD);

        cryptographicAES(ASIMDInstruction.AESE, dst, src);
    }

    /**
     * C7.2.9 AES inverse mix columns.<br>
     *
     * @param dst SIMD register.
     * @param src SIMD register.
     */
    public void aesimc(Register dst, Register src) {
        assert dst.getRegisterCategory().equals(SIMD);
        assert src.getRegisterCategory().equals(SIMD);

        cryptographicAES(ASIMDInstruction.AESIMC, dst, src);
    }

    /**
     * C7.2.10 AES mix columns.<br>
     *
     * @param dst SIMD register.
     * @param src SIMD register.
     */
    public void aesmc(Register dst, Register src) {
        assert dst.getRegisterCategory().equals(SIMD);
        assert src.getRegisterCategory().equals(SIMD);

        cryptographicAES(ASIMDInstruction.AESMC, dst, src);
    }

    /**
     * C7.2.11 Bitwise and vector.<br>
     *
     * <code>for i in 0..n-1 do dst[i] = src1[i] & src2[i]</code>
     *
     * @param size register size.
     * @param dst SIMD register.
     * @param src1 SIMD register.
     * @param src2 SIMD register.
     */
    public void andVVV(ASIMDSize size, Register dst, Register src1, Register src2) {
        assert dst.getRegisterCategory().equals(SIMD);
        assert src1.getRegisterCategory().equals(SIMD);
        assert src2.getRegisterCategory().equals(SIMD);

        threeSameEncoding(ASIMDInstruction.AND, size, elemSize00, dst, src1, src2);
    }

    /**
     * C7.2.20 Bitwise bit clear.<br>
     * This instruction performs a bitwise and between the SIMD register and the complement of the
     * provided immediate value.
     *
     * <code>dst = dst & ~(imm{1,2})</code>
     *
     * @param size register size.
     * @param dst SIMD register.
     * @param imm long value to move. If size is 128, then this value is copied twice
     */
    public void bicVI(ASIMDSize size, Register dst, long imm) {
        modifiedImmEncoding(ImmediateOp.BIC, size, dst, imm);
    }

    /**
     * C7.2.21 Bitwise bit clear (vector, register).<br>
     * This instruction performs a bitwise and between the first source and the complement of the
     * second source.
     *
     * <code>for i in 0..n-1 do dst[i] = src1[i] & ~src2[i]</code>
     *
     * @param size register size.
     * @param dst SIMD register.
     * @param src1 SIMD register.
     * @param src2 SIMD register.
     */
    public void bicVVV(ASIMDSize size, Register dst, Register src1, Register src2) {
        assert dst.getRegisterCategory().equals(SIMD);
        assert src1.getRegisterCategory().equals(SIMD);
        assert src2.getRegisterCategory().equals(SIMD);

        threeSameEncoding(ASIMDInstruction.BIC, size, elemSize01, dst, src1, src2);
    }

    /**
     * C7.2.22 Bitwise insert if false.<br>
     * This instruction inserts each bit from the first source register into the destination
     * register if the corresponding bit of the second source register is 0, otherwise leave the bit
     * in the destination register unchanged.
     *
     * <code>for i in 0..n-1 do dst[i] = src2[i] == 0 ? src1[i] : dst[i] </code>
     *
     * @param size register size.
     * @param dst SIMD register.
     * @param src1 SIMD register.
     * @param src2 SIMD register.
     */
    public void bifVVV(ASIMDSize size, Register dst, Register src1, Register src2) {
        assert dst.getRegisterCategory().equals(SIMD);
        assert src1.getRegisterCategory().equals(SIMD);
        assert src2.getRegisterCategory().equals(SIMD);

        threeSameEncoding(ASIMDInstruction.BIF, size, elemSize11, dst, src1, src2);
    }

    /**
     * C7.2.23 Bitwise insert if true.<br>
     * This instruction inserts each bit from the first source register into the destination
     * register if the corresponding bit of the second source register is 1, otherwise leave the bit
     * in the destination register unchanged.
     *
     * <code>for i in 0..n-1 do dst[i] = src2[i] == 1 ? src1[i] : dst[i] </code>
     *
     * @param size register size.
     * @param dst SIMD register.
     * @param src1 SIMD register.
     * @param src2 SIMD register.
     */
    public void bitVVV(ASIMDSize size, Register dst, Register src1, Register src2) {
        assert dst.getRegisterCategory().equals(SIMD);
        assert src1.getRegisterCategory().equals(SIMD);
        assert src2.getRegisterCategory().equals(SIMD);

        threeSameEncoding(ASIMDInstruction.BIT, size, elemSize10, dst, src1, src2);
    }

    /**
     * C7.2.24 Bitwise select.<br>
     * This instruction sets each bit in the destination register to the corresponding bit from the
     * first source register when the original destination bit was 1, otherwise from the second
     * source register.
     *
     * <code>for i in 0..n-1 do dst[i] = dst[i] == 1 ? src1[i] : src2[i]</code>
     *
     * @param size register size.
     * @param dst SIMD register.
     * @param src1 SIMD register.
     * @param src2 SIMD register.
     */
    public void bslVVV(ASIMDSize size, Register dst, Register src1, Register src2) {
        assert dst.getRegisterCategory().equals(SIMD);
        assert src1.getRegisterCategory().equals(SIMD);
        assert src2.getRegisterCategory().equals(SIMD);

        threeSameEncoding(ASIMDInstruction.BSL, size, elemSize01, dst, src1, src2);
    }

    /**
     * C7.2.27 Compare bitwise equal.<br>
     * <p>
     * For elements which the comparison is true, all bits of the corresponding dst lane are set to
     * 1. Otherwise, if the comparison is false, then the corresponding dst lane is cleared.
     *
     * <code>for i in 0..n-1 do dst[i] = src1[i] == src2[i] ? -1 : 0</code>
     *
     * @param size register size.
     * @param eSize element size. ElementSize.DoubleWord is only applicable when size is 128 (i.e.
     *            the operation is performed on more than one element).
     * @param dst SIMD register.
     * @param src1 SIMD register.
     * @param src2 SIMD register.
     */
    public void cmeqVVV(ASIMDSize size, ElementSize eSize, Register dst, Register src1, Register src2) {
        assert usesMultipleLanes(size, eSize);

        threeSameEncoding(ASIMDInstruction.CMEQ, size, elemSizeXX(eSize), dst, src1, src2);
    }

    /**
     * C7.2.28 Compare bitwise equal to zero.<br>
     * <p>
     * For elements which the comparison is true, all bits of the corresponding dst lane are set to
     * 1. Otherwise, if the comparison is false, then the corresponding dst lane is cleared.
     *
     * <code>for i in 0..n-1 do dst[i] = src[i] == 0 ? -1 : 0</code>
     *
     * @param size register size.
     * @param eSize element size. ElementSize.DoubleWord is only applicable when size is 128 (i.e.
     *            the operation is performed on more than one element).
     * @param dst SIMD register.
     * @param src SIMD register.
     */
    public void cmeqZeroVV(ASIMDSize size, ElementSize eSize, Register dst, Register src) {
        assert usesMultipleLanes(size, eSize);

        twoRegMiscEncoding(ASIMDInstruction.CMEQ_ZERO, size, elemSizeXX(eSize), dst, src);
    }

    /**
     * C7.2.29 Compare signed greater than or equal.<br>
     * <p>
     * For elements which the comparison is true, all bits of the corresponding dst lane are set to
     * 1. Otherwise, if the comparison is false, then the corresponding dst lane is cleared.
     *
     * <code>for i in 0..n-1 do dst[i] = src1[i] >= src2[i] ? -1 : 0</code>
     *
     * @param size register size.
     * @param eSize element size. ElementSize.DoubleWord is only applicable when size is 128 (i.e.
     *            the operation is performed on more than one element).
     * @param dst SIMD register.
     * @param src1 SIMD register.
     * @param src2 SIMD register.
     */
    public void cmgeVVV(ASIMDSize size, ElementSize eSize, Register dst, Register src1, Register src2) {
        assert usesMultipleLanes(size, eSize);

        threeSameEncoding(ASIMDInstruction.CMGE, size, elemSizeXX(eSize), dst, src1, src2);
    }

    /**
     * C7.2.30 Compare signed greater than or equal to zero.<br>
     * <p>
     * For elements which the comparison is true, all bits of the corresponding dst lane are set to
     * 1. Otherwise, if the comparison is false, then the corresponding dst lane is cleared.
     *
     * <code>for i in 0..n-1 do dst[i] >= src[i] == 0 ? -1 : 0</code>
     *
     * @param size register size.
     * @param eSize element size. ElementSize.DoubleWord is only applicable when size is 128 (i.e.
     *            the operation is performed on more than one element).
     * @param dst SIMD register.
     * @param src SIMD register.
     */
    public void cmgeZeroVV(ASIMDSize size, ElementSize eSize, Register dst, Register src) {
        assert usesMultipleLanes(size, eSize);

        twoRegMiscEncoding(ASIMDInstruction.CMGE_ZERO, size, elemSizeXX(eSize), dst, src);
    }

    /**
     * C7.2.31 Compare signed greater than.<br>
     * <p>
     * For elements which the comparison is true, all bits of the corresponding dst lane are set to
     * 1. Otherwise, if the comparison is false, then the corresponding dst lane is cleared.
     *
     * <code>for i in 0..n-1 do dst[i] = src1[i] > src2[i] ? -1 : 0</code>
     *
     * @param size register size.
     * @param eSize element size. ElementSize.DoubleWord is only applicable when size is 128 (i.e.
     *            the operation is performed on more than one element).
     * @param dst SIMD register.
     * @param src1 SIMD register.
     * @param src2 SIMD register.
     */
    public void cmgtVVV(ASIMDSize size, ElementSize eSize, Register dst, Register src1, Register src2) {
        assert usesMultipleLanes(size, eSize);

        threeSameEncoding(ASIMDInstruction.CMGT, size, elemSizeXX(eSize), dst, src1, src2);
    }

    /**
     * C7.2.32 Compare signed greater than zero.<br>
     * <p>
     * For elements which the comparison is true, all bits of the corresponding dst lane are set to
     * 1. Otherwise, if the comparison is false, then the corresponding dst lane is cleared.
     *
     * <code>for i in 0..n-1 do dst[i] = src[i] > 0 ? -1 : 0</code>
     *
     * @param size register size.
     * @param eSize element size. ElementSize.DoubleWord is only applicable when size is 128 (i.e.
     *            the operation is performed on more than one element).
     * @param dst SIMD register.
     * @param src SIMD register.
     */
    public void cmgtZeroVV(ASIMDSize size, ElementSize eSize, Register dst, Register src) {
        assert usesMultipleLanes(size, eSize);

        twoRegMiscEncoding(ASIMDInstruction.CMGT_ZERO, size, elemSizeXX(eSize), dst, src);
    }

    /**
     * C7.2.33 Compare unsigned higher.<br>
     * <p>
     * For elements which the comparison is true, all bits of the corresponding dst lane are set to
     * 1. Otherwise, if the comparison is false, then the corresponding dst lane is cleared.
     *
     * <code>for i in 0..n-1 do dst[i] = unsigned(src1[i]) > unsigned(src2[i]) ? -1 : 0</code>
     *
     * @param size register size.
     * @param eSize element size. ElementSize.DoubleWord is only applicable when size is 128 (i.e.
     *            the operation is performed on more than one element).
     * @param dst SIMD register.
     * @param src1 SIMD register.
     * @param src2 SIMD register.
     */
    public void cmhiVVV(ASIMDSize size, ElementSize eSize, Register dst, Register src1, Register src2) {
        assert usesMultipleLanes(size, eSize);

        threeSameEncoding(ASIMDInstruction.CMHI, size, elemSizeXX(eSize), dst, src1, src2);
    }

    /**
     * C7.2.34 Compare unsigned higher or same.<br>
     * <p>
     * For elements which the comparison is true, all bits of the corresponding dst lane are set to
     * 1. Otherwise, if the comparison is false, then the corresponding dst lane is cleared.
     *
     * <code>for i in 0..n-1 do dst[i] = unsigned(src1[i]) >= unsigned(src2[i]) ? -1 : 0</code>
     *
     * @param size register size.
     * @param eSize element size. ElementSize.DoubleWord is only applicable when size is 128 (i.e.
     *            the operation is performed on more than one element).
     * @param dst SIMD register.
     * @param src1 SIMD register.
     * @param src2 SIMD register.
     */
    public void cmhsVVV(ASIMDSize size, ElementSize eSize, Register dst, Register src1, Register src2) {
        assert usesMultipleLanes(size, eSize);

        threeSameEncoding(ASIMDInstruction.CMHS, size, elemSizeXX(eSize), dst, src1, src2);
    }

    /**
     * C7.2.35 Compare signed less than or equal to zero.<br>
     * <p>
     * For elements which the comparison is true, all bits of the corresponding dst lane are set to
     * 1. Otherwise, if the comparison is false, then the corresponding dst lane is cleared.
     *
     * <code>for i in 0..n-1 do dst[i] = src[i] <= 0 ? -1 : 0</code>
     *
     * @param size register size.
     * @param eSize element size. ElementSize.DoubleWord is only applicable when size is 128 (i.e.
     *            the operation is performed on more than one element).
     * @param dst SIMD register.
     * @param src SIMD register.
     */
    public void cmleZeroVV(ASIMDSize size, ElementSize eSize, Register dst, Register src) {
        assert usesMultipleLanes(size, eSize);

        twoRegMiscEncoding(ASIMDInstruction.CMLE_ZERO, size, elemSizeXX(eSize), dst, src);
    }

    /**
     * C7.2.36 Compare signed less than zero.<br>
     * <p>
     * For elements which the comparison is true, all bits of the corresponding dst lane are set to
     * 1. Otherwise, if the comparison is false, then the corresponding dst lane is cleared.
     *
     * <code>for i in 0..n-1 do dst[i] = src[i] < 0 ? -1 : 0</code>
     *
     * @param size register size.
     * @param eSize element size. ElementSize.DoubleWord is only applicable when size is 128 (i.e.
     *            the operation is performed on more than one element).
     * @param dst SIMD register.
     * @param src SIMD register.
     */
    public void cmltZeroVV(ASIMDSize size, ElementSize eSize, Register dst, Register src) {
        assert usesMultipleLanes(size, eSize);

        twoRegMiscEncoding(ASIMDInstruction.CMLT_ZERO, size, elemSizeXX(eSize), dst, src);
    }

    /**
     * C7.2.37 Compare bitwise test bits nonzero.<br>
     * <p>
     * For elements which the comparison is true, all bits of the corresponding dst lane are set to
     * 1. Otherwise, if the comparison is false, then the corresponding dst lane is cleared.
     *
     * <code>for i in 0..n-1 do dst[i] = (src1[i] & src2[i]) == 0 ? 0 : -1</code>
     *
     * @param size register size.
     * @param eSize element size. ElementSize.DoubleWord is only applicable when size is 128 (i.e.
     *            the operation is performed on more than one element).
     * @param dst SIMD register.
     * @param src1 SIMD register.
     * @param src2 SIMD register.
     */
    public void cmtstVVV(ASIMDSize size, ElementSize eSize, Register dst, Register src1, Register src2) {
        assert usesMultipleLanes(size, eSize);

        threeSameEncoding(ASIMDInstruction.CMTST, size, elemSizeXX(eSize), dst, src1, src2);
    }

    /**
     * C7.2.38 Population Count per byte.<br>
     *
     * <code>dst[0...n] = countBitCountOfEachByte(src[0...n]), n = size/8.</code>
     *
     * @param size register size.
     * @param dst SIMD register. Should not be null.
     * @param src SIMD register. Should not be null.
     */
    public void cntVV(ASIMDSize size, Register dst, Register src) {
        twoRegMiscEncoding(ASIMDInstruction.CNT, size, elemSize00, dst, src);
    }

    /**
     * C7.2.39 Duplicate vector element to scalar.<br>
     * Note that, regardless of the source vector element's index, the value is always copied into
     * the beginning of the destination register (offset 0).
     *
     * <code>dst[0] = src[index]</code>
     *
     * @param eSize size of value to duplicate.
     * @param dst SIMD register
     * @param src SIMD register
     * @param index offset of value to duplicate
     */
    public void dupSX(ElementSize eSize, Register dst, Register src, int index) {
        assert src.getRegisterCategory().equals(SIMD);
        assert dst.getRegisterCategory().equals(SIMD);
        assert index >= 0 && index < ASIMDSize.FullReg.bytes() / eSize.bytes();

        /*
         * Technically, this is instruction's encoding format is "advanced simd scalar copy"
         * (C4-343).
         */
        int baseEncoding = 0b01_0_11110000_00000_0_0000_1_00000_00000;
        int imm5Encoding = ((index * 2 * eSize.bytes()) | eSize.bytes()) << 16;
        emitInt(ASIMDInstruction.DUPELEM.encoding | baseEncoding | imm5Encoding | rd(dst) | rn(src));
    }

    /**
     * C7.2.39 Duplicate vector element to vector.<br>
     *
     * <code>dst[0..n-1] = src[index]{n}</code>
     *
     * @param dstSize total size of all duplicates.
     * @param eSize size of value to duplicate.
     * @param dst SIMD register.
     * @param src SIMD register.
     * @param index offset of value to duplicate
     */
    public void dupVX(ASIMDSize dstSize, ElementSize eSize, Register dst, Register src, int index) {
        assert src.getRegisterCategory().equals(SIMD);
        assert dst.getRegisterCategory().equals(SIMD);

        copyEncoding(ASIMDInstruction.DUPELEM, dstSize == ASIMDSize.FullReg, eSize, dst, src, index);
    }

    /**
     * C7.2.40 Duplicate general-purpose register to vector.<br>
     *
     * <code>dst(simd) = src(gp){n}</code>
     *
     * @param dstSize total size of all duplicates.
     * @param eSize size of value to duplicate.
     * @param dst SIMD register.
     * @param src general-purpose register.
     */
    public void dupVG(ASIMDSize dstSize, ElementSize eSize, Register dst, Register src) {
        assert usesMultipleLanes(dstSize, eSize);
        assert src.getRegisterCategory().equals(CPU);
        assert dst.getRegisterCategory().equals(SIMD);

        copyEncoding(ASIMDInstruction.DUPGEN, dstSize == ASIMDSize.FullReg, eSize, dst, src, 0);
    }

    /**
     * C7.2.41 Bitwise exclusive or vector.<br>
     *
     * <code>for i in 0..n-1 do dst[i] = src1[i] ^ src2[i]</code>
     *
     * @param size register size.
     * @param dst SIMD register.
     * @param src1 SIMD register.
     * @param src2 SIMD register.
     */
    public void eorVVV(ASIMDSize size, Register dst, Register src1, Register src2) {
        assert dst.getRegisterCategory().equals(SIMD);
        assert src1.getRegisterCategory().equals(SIMD);
        assert src2.getRegisterCategory().equals(SIMD);

        threeSameEncoding(ASIMDInstruction.EOR, size, elemSize00, dst, src1, src2);
    }

    /**
     * C7.2.43 Extract from pair of vectors.<br>
     * <p>
     * From the manual: "This instruction extracts the lowest vector elements from the second source
     * SIMD&FP register and the highest vector elements from the first source SIMD&FP register,
     * concatenates the results into a vector, and writes the vector to the destination SIMD&FP
     * register vector. The index value specifies the lowest vector element to extract from the
     * first source register, and consecutive elements are extracted from the first, then second,
     * source registers until the destination vector is filled." For this operation, vector elements
     * are always byte sized.
     *
     * @param size operation size.
     * @param dst SIMD register.
     * @param src1 SIMD register.
     * @param src2 SIMD register.
     * @param src1LowIdx The lowest index of the first source registers to extract
     */
    public void extVVV(ASIMDSize size, Register dst, Register src1, Register src2, int src1LowIdx) {
        assert dst.getRegisterCategory().equals(SIMD);
        assert src1.getRegisterCategory().equals(SIMD);
        assert src2.getRegisterCategory().equals(SIMD);
        /* Must include at least one byte from src1 */
        assert src1LowIdx >= 0 && src1LowIdx < size.bytes();
        /*
         * Technically, this instruction's encoding format is "advanced simd extract" (C4-356)
         */
        int baseEncoding = 0b0_0_101110_00_0_00000_0_0000_0_00000_00000;
        emitInt(ASIMDInstruction.EXT.encoding | baseEncoding | qBit(size) | src1LowIdx << 11 | rd(dst) | rs1(src1) | rs2(src2));
    }

    /**
     * C7.2.45 Floating-point absolute value.<br>
     *
     * <code>for i in 0..n-1 do dst[i] = fp_abs(src[i])</code>
     *
     * @param size register size.
     * @param eSize element size. Must be ElementSize.Word or ElementSize.DoubleWord. Note
     *            ElementSize.DoubleWord is only applicable when size is 128 (i.e. the operation is
     *            performed on more than one element).
     * @param dst SIMD register.
     * @param src SIMD register.
     */
    public void fabsVV(ASIMDSize size, ElementSize eSize, Register dst, Register src) {
        assert usesMultipleLanes(size, eSize);
        assert eSize == ElementSize.Word || eSize == ElementSize.DoubleWord;

        assert dst.getRegisterCategory().equals(SIMD);
        assert src.getRegisterCategory().equals(SIMD);

        twoRegMiscEncoding(ASIMDInstruction.FABS, size, elemSize1X(eSize), dst, src);
    }

    /**
     * C7.2.47 Floating-point absolute compare greater than or equal.<br>
     * <p>
     * For elements which the comparison is true, all bits of the corresponding dst lane are set to
     * 1. Otherwise, if the comparison is false, then the corresponding dst lane is cleared.
     *
     * <code>for i in 0..n-1 do dst[i] = fp_abs(src1[i]) >= fp_abs(src2[i]) ? -1 : 0</code>
     *
     * @param size register size.
     * @param eSize element size. Must be ElementSize.Word or ElementSize.DoubleWord.
     *            ElementSize.DoubleWord is only applicable when size is 128 (i.e. the operation is
     *            performed on more than one element).
     * @param dst SIMD register.
     * @param src1 SIMD register.
     * @param src2 SIMD register.
     */
    public void facgeVVV(ASIMDSize size, ElementSize eSize, Register dst, Register src1, Register src2) {
        assert usesMultipleLanes(size, eSize);
        assert eSize == ElementSize.Word || eSize == ElementSize.DoubleWord;

        threeSameEncoding(ASIMDInstruction.FACGE, size, elemSize0X(eSize), dst, src1, src2);
    }

    /**
     * C7.2.48 Floating-point absolute compare greater than.<br>
     * <p>
     * For elements which the comparison is true, all bits of the corresponding dst lane are set to
     * 1. Otherwise, if the comparison is false, then the corresponding dst lane is cleared.
     *
     * <code>for i in 0..n-1 do dst[i] = fp_abs(src1[i]) > fp_abs(src2[i]) ? -1 : 0</code>
     *
     * @param size register size.
     * @param eSize element size. Must be ElementSize.Word or ElementSize.DoubleWord.
     *            ElementSize.DoubleWord is only applicable when size is 128 (i.e. the operation is
     *            performed on more than one element).
     * @param dst SIMD register.
     * @param src1 SIMD register.
     * @param src2 SIMD register.
     */
    public void facgtVVV(ASIMDSize size, ElementSize eSize, Register dst, Register src1, Register src2) {
        assert usesMultipleLanes(size, eSize);
        assert eSize == ElementSize.Word || eSize == ElementSize.DoubleWord;

        threeSameEncoding(ASIMDInstruction.FACGT, size, elemSize1X(eSize), dst, src1, src2);
    }

    /**
     * C7.2.48 Floating-point absolute compare greater than.<br>
     * <p>
     * For elements which the comparison is true, all bits of the corresponding dst lane are set to
     * 1. Otherwise, if the comparison is false, then the corresponding dst lane is cleared.
     *
     * <code> dst = fp_abs(src1) > fp_abs(src2) > -1 : 0</code>
     *
     * @param eSize element size. Must be ElementSize.Word or ElementSize.DoubleWord.
     * @param dst SIMD register.
     * @param src1 SIMD register.
     * @param src2 SIMD register.
     */
    public void facgtSSS(ElementSize eSize, Register dst, Register src1, Register src2) {
        assert eSize == ElementSize.Word || eSize == ElementSize.DoubleWord;

        scalarThreeSameEncoding(ASIMDInstruction.FACGT, elemSize1X(eSize), dst, src1, src2);
    }

    /**
     * C7.2.49 floating point add vector.<br>
     *
     * <code>for i in 0..n-1 do dst[i] = fp_add(src1[i], src2[i])</code>
     *
     * @param size register size.
     * @param eSize element size. Must be ElementSize.Word or ElementSize.DoubleWord. Note
     *            ElementSize.DoubleWord is only applicable when size is 128 (i.e. the operation is
     *            performed on more than one element).
     * @param dst SIMD register.
     * @param src1 SIMD register.
     * @param src2 SIMD register.
     */
    public void faddVVV(ASIMDSize size, ElementSize eSize, Register dst, Register src1, Register src2) {
        assert eSize == ElementSize.Word || eSize == ElementSize.DoubleWord;
        assert usesMultipleLanes(size, eSize);

        threeSameEncoding(ASIMDInstruction.FADD, size, elemSize0X(eSize), dst, src1, src2);
    }

    /**
     * C7.2.56 Floating-point compare equal.<br>
     * <p>
     * For elements which the comparison is true, all bits of the corresponding dst lane are set to
     * 1. Otherwise, if the comparison is false, then the corresponding dst lane is cleared.
     *
     * <code>for i in 0..n-1 do dst[i] = src1[i] == src2[i] ? -1 : 0</code>
     *
     * @param size register size.
     * @param eSize element size. Must be ElementSize.Word or ElementSize.DoubleWord.
     *            ElementSize.DoubleWord is only applicable when size is 128 (i.e. the operation is
     *            performed on more than one element).
     * @param dst SIMD register.
     * @param src1 SIMD register.
     * @param src2 SIMD register.
     */
    public void fcmeqVVV(ASIMDSize size, ElementSize eSize, Register dst, Register src1, Register src2) {
        assert usesMultipleLanes(size, eSize);
        assert eSize == ElementSize.Word || eSize == ElementSize.DoubleWord;

        threeSameEncoding(ASIMDInstruction.FCMEQ, size, elemSize0X(eSize), dst, src1, src2);
    }

    /**
     * C7.2.57 Floating-point compare equal to zero.<br>
     * <p>
     * For elements which the comparison is true, all bits of the corresponding dst lane are set to
     * 1. Otherwise, if the comparison is false, then the corresponding dst lane is cleared.
     *
     * <code>for i in 0..n-1 do dst[i] = src[i] == 0 ? -1 : 0</code>
     *
     * @param size register size.
     * @param eSize element size. Must be ElementSize.Word or ElementSize.DoubleWord.
     *            ElementSize.DoubleWord is only applicable when size is 128 (i.e. the operation is
     *            performed on more than one element).
     * @param dst SIMD register.
     * @param src SIMD register.
     */
    public void fcmeqZeroVV(ASIMDSize size, ElementSize eSize, Register dst, Register src) {
        assert usesMultipleLanes(size, eSize);
        assert eSize == ElementSize.Word || eSize == ElementSize.DoubleWord;

        twoRegMiscEncoding(ASIMDInstruction.FCMEQ_ZERO, size, elemSize1X(eSize), dst, src);
    }

    /**
     * C7.2.58 Floating-point compare greater than or equal.<br>
     * <p>
     * For elements which the comparison is true, all bits of the corresponding dst lane are set to
     * 1. Otherwise, if the comparison is false, then the corresponding dst lane is cleared.
     *
     * <code>for i in 0..n-1 do dst[i] = src1[i] >= src2[i] ? -1 : 0</code>
     *
     * @param size register size.
     * @param eSize element size. Must be ElementSize.Word or ElementSize.DoubleWord.
     *            ElementSize.DoubleWord is only applicable when size is 128 (i.e. the operation is
     *            performed on more than one element).
     * @param dst SIMD register.
     * @param src1 SIMD register.
     * @param src2 SIMD register.
     */
    public void fcmgeVVV(ASIMDSize size, ElementSize eSize, Register dst, Register src1, Register src2) {
        assert usesMultipleLanes(size, eSize);
        assert eSize == ElementSize.Word || eSize == ElementSize.DoubleWord;

        threeSameEncoding(ASIMDInstruction.FCMGE, size, elemSize0X(eSize), dst, src1, src2);
    }

    /**
     * C7.2.59 Floating-point compare greater than or equal to zero.<br>
     * <p>
     * For elements which the comparison is true, all bits of the corresponding dst lane are set to
     * 1. Otherwise, if the comparison is false, then the corresponding dst lane is cleared.
     *
     * <code>for i in 0..n-1 do dst[i] >= src[i] == 0 ? -1 : 0</code>
     *
     * @param size register size.
     * @param eSize element size. Must be ElementSize.Word or ElementSize.DoubleWord.
     *            ElementSize.DoubleWord is only applicable when size is 128 (i.e. the operation is
     *            performed on more than one element).
     * @param dst SIMD register.
     * @param src SIMD register.
     */
    public void fcmgeZeroVV(ASIMDSize size, ElementSize eSize, Register dst, Register src) {
        assert usesMultipleLanes(size, eSize);
        assert eSize == ElementSize.Word || eSize == ElementSize.DoubleWord;

        twoRegMiscEncoding(ASIMDInstruction.FCMGE_ZERO, size, elemSize1X(eSize), dst, src);
    }

    /**
     * C7.2.60 Floating-point compare greater than.<br>
     * <p>
     * For elements which the comparison is true, all bits of the corresponding dst lane are set to
     * 1. Otherwise, if the comparison is false, then the corresponding dst lane is cleared.
     *
     * <code>for i in 0..n-1 do dst[i] = src1[i] > src2[i] ? -1 : 0</code>
     *
     * @param size register size.
     * @param eSize element size. Must be ElementSize.Word or ElementSize.DoubleWord.
     *            ElementSize.DoubleWord is only applicable when size is 128 (i.e. the operation is
     *            performed on more than one element).
     * @param dst SIMD register.
     * @param src1 SIMD register.
     * @param src2 SIMD register.
     */
    public void fcmgtVVV(ASIMDSize size, ElementSize eSize, Register dst, Register src1, Register src2) {
        assert usesMultipleLanes(size, eSize);
        assert eSize == ElementSize.Word || eSize == ElementSize.DoubleWord;

        threeSameEncoding(ASIMDInstruction.FCMGT, size, elemSize1X(eSize), dst, src1, src2);
    }

    /**
     * C7.2.61 Floating-point compare greater than zero.<br>
     * <p>
     * For elements which the comparison is true, all bits of the corresponding dst lane are set to
     * 1. Otherwise, if the comparison is false, then the corresponding dst lane is cleared.
     *
     * <code>for i in 0..n-1 do dst[i] > src[i] == 0 ? -1 : 0</code>
     *
     * @param size register size.
     * @param eSize element size. Must be ElementSize.Word or ElementSize.DoubleWord.
     *            ElementSize.DoubleWord is only applicable when size is 128 (i.e. the operation is
     *            performed on more than one element).
     * @param dst SIMD register.
     * @param src SIMD register.
     */
    public void fcmgtZeroVV(ASIMDSize size, ElementSize eSize, Register dst, Register src) {
        assert usesMultipleLanes(size, eSize);
        assert eSize == ElementSize.Word || eSize == ElementSize.DoubleWord;

        twoRegMiscEncoding(ASIMDInstruction.FCMGT_ZERO, size, elemSize1X(eSize), dst, src);
    }

    /**
     * C7.2.64 Floating-point compare less than or equal to zero.<br>
     * <p>
     * For elements which the comparison is true, all bits of the corresponding dst lane are set to
     * 1. Otherwise, if the comparison is false, then the corresponding dst lane is cleared.
     *
     * <code>for i in 0..n-1 do dst[i] <= src[i] == 0 ? -1 : 0</code>
     *
     * @param size register size.
     * @param eSize element size. Must be ElementSize.Word or ElementSize.DoubleWord.
     *            ElementSize.DoubleWord is only applicable when size is 128 (i.e. the operation is
     *            performed on more than one element).
     * @param dst SIMD register.
     * @param src SIMD register.
     */
    public void fcmleZeroVV(ASIMDSize size, ElementSize eSize, Register dst, Register src) {
        assert usesMultipleLanes(size, eSize);
        assert eSize == ElementSize.Word || eSize == ElementSize.DoubleWord;

        twoRegMiscEncoding(ASIMDInstruction.FCMLE_ZERO, size, elemSize1X(eSize), dst, src);
    }

    /**
     * C7.2.65 Floating-point compare less than zero.<br>
     * <p>
     * For elements which the comparison is true, all bits of the corresponding dst lane are set to
     * 1. Otherwise, if the comparison is false, then the corresponding dst lane is cleared.
     *
     * <code>for i in 0..n-1 do dst[i] < src[i] == 0 ? -1 : 0</code>
     *
     * @param size register size.
     * @param eSize element size. Must be ElementSize.Word or ElementSize.DoubleWord.
     *            ElementSize.DoubleWord is only applicable when size is 128 (i.e. the operation is
     *            performed on more than one element).
     * @param dst SIMD register.
     * @param src SIMD register.
     */
    public void fcmltZeroVV(ASIMDSize size, ElementSize eSize, Register dst, Register src) {
        assert usesMultipleLanes(size, eSize);
        assert eSize == ElementSize.Word || eSize == ElementSize.DoubleWord;

        twoRegMiscEncoding(ASIMDInstruction.FCMLT_ZERO, size, elemSize1X(eSize), dst, src);
    }

    /**
     * C7.2.74 Floating-point convert to higher precision long.<br>
     *
     * @param srcESize source element size. Must be ElementSize.HalfWord or ElementSize.Word. The
     *            destination element size will be double this width.
     * @param dst SIMD register.
     * @param src SIMD register.
     */
    public void fcvtlVV(ElementSize srcESize, Register dst, Register src) {
        assert dst.getRegisterCategory().equals(SIMD);
        assert src.getRegisterCategory().equals(SIMD);
        assert srcESize == ElementSize.HalfWord || srcESize == ElementSize.Word;

        twoRegMiscEncoding(ASIMDInstruction.FCVTL, false, elemSize0X(srcESize), dst, src);
    }

    /**
     * C7.2.79 Floating-point convert to lower precision narrow.<br>
     *
     * @param srcESize source element size. Must be ElementSize.Word or ElementSize.DoubleWord. The
     *            destination element size will be half this width.
     * @param dst SIMD register.
     * @param src SIMD register.
     */
    public void fcvtnVV(ElementSize srcESize, Register dst, Register src) {
        assert dst.getRegisterCategory().equals(SIMD);
        assert src.getRegisterCategory().equals(SIMD);
        assert srcESize == ElementSize.Word || srcESize == ElementSize.DoubleWord;

        twoRegMiscEncoding(ASIMDInstruction.FCVTN, false, elemSize0X(srcESize), dst, src);
    }

    /**
     * C7.2.90 Floating-point convert to to signed integer, rounding toward zero.<br>
     *
     * @param size register size.
     * @param eSize source element size. Must be ElementSize.Word or ElementSize.DoubleWord.
     *            ElementSize.DoubleWord is only applicable when size is 128 (i.e. the operation is
     *            performed on more than one element).
     * @param dst SIMD register.
     * @param src SIMD register.
     */
    public void fcvtzsVV(ASIMDSize size, ElementSize eSize, Register dst, Register src) {
        assert usesMultipleLanes(size, eSize);
        assert dst.getRegisterCategory().equals(SIMD);
        assert src.getRegisterCategory().equals(SIMD);
        assert eSize == ElementSize.Word || eSize == ElementSize.DoubleWord;

        twoRegMiscEncoding(ASIMDInstruction.FCVTZS, size, elemSize1X(eSize), dst, src);
    }

    /**
     * C7.2.97 floating point divide vector.<br>
     *
     * <code>for i in 0..n-1 do dst[i] = fp_div(src1[i], src2[i])</code>
     *
     * @param size register size.
     * @param eSize element size. Must be ElementSize.Word or ElementSize.DoubleWord. Note
     *            ElementSize.DoubleWord is only applicable when size is 128 (i.e. the operation is
     *            performed on more than one element).
     * @param dst SIMD register.
     * @param src1 SIMD register.
     * @param src2 SIMD register.
     */
    public void fdivVVV(ASIMDSize size, ElementSize eSize, Register dst, Register src1, Register src2) {
        assert eSize == ElementSize.Word || eSize == ElementSize.DoubleWord;
        assert usesMultipleLanes(size, eSize);

        assert dst.getRegisterCategory().equals(SIMD);
        assert src1.getRegisterCategory().equals(SIMD);
        assert src2.getRegisterCategory().equals(SIMD);

        threeSameEncoding(ASIMDInstruction.FDIV, size, elemSize0X(eSize), dst, src1, src2);
    }

    /**
     * C7.2.101 floating-point maximum.<br>
     *
     * <code>for i in 0..n-1 do dst[i] = fp_max(src1[i], src2[i])</code>
     *
     * @param size register size.
     * @param eSize element size. Must be ElementSize.Word or ElementSize.DoubleWord. Note
     *            ElementSize.DoubleWord is only applicable when size is 128 (i.e. the operation is
     *            performed on more than one element).
     * @param dst SIMD register.
     * @param src1 SIMD register.
     * @param src2 SIMD register.
     */

    public void fmaxVVV(ASIMDSize size, ElementSize eSize, Register dst, Register src1, Register src2) {
        assert usesMultipleLanes(size, eSize);
        assert eSize == ElementSize.Word || eSize == ElementSize.DoubleWord;

        assert dst.getRegisterCategory().equals(SIMD);
        assert src1.getRegisterCategory().equals(SIMD);
        assert src2.getRegisterCategory().equals(SIMD);

        threeSameEncoding(ASIMDInstruction.FMAX, size, elemSize0X(eSize), dst, src1, src2);
    }

    /**
     * C7.2.111 floating-point minimum.<br>
     *
     * <code>for i in 0..n-1 do dst[i] = fp_min(src1[i], src2[i])</code>
     *
     * @param size register size.
     * @param eSize element size. Must be ElementSize.Word or ElementSize.DoubleWord. Note
     *            ElementSize.DoubleWord is only applicable when size is 128 (i.e. the operation is
     *            performed on more than one element).
     * @param dst SIMD register.
     * @param src1 SIMD register.
     * @param src2 SIMD register.
     */
    public void fminVVV(ASIMDSize size, ElementSize eSize, Register dst, Register src1, Register src2) {
        assert usesMultipleLanes(size, eSize);
        assert eSize == ElementSize.Word || eSize == ElementSize.DoubleWord;

        assert dst.getRegisterCategory().equals(SIMD);
        assert src1.getRegisterCategory().equals(SIMD);
        assert src2.getRegisterCategory().equals(SIMD);

        threeSameEncoding(ASIMDInstruction.FMIN, size, elemSize1X(eSize), dst, src1, src2);
    }

    /**
     * C7.2.122 Floating-point fused multiply-add to accumulator.<br>
     *
     * <code>for i in 0..n-1 do dst[i] += fp_multiply(src1[i], src2[i])</code>
     *
     * @param size register size.
     * @param eSize element size. Must be ElementSize.Word or ElementSize.DoubleWord. Note
     *            ElementSize.DoubleWord is only applicable when size is 128 (i.e. the operation is
     *            performed on more than one element).
     * @param dst SIMD register.
     * @param src1 SIMD register.
     * @param src2 SIMD register.
     */
    public void fmlaVVV(ASIMDSize size, ElementSize eSize, Register dst, Register src1, Register src2) {
        assert usesMultipleLanes(size, eSize);
        assert eSize == ElementSize.Word || eSize == ElementSize.DoubleWord;

        threeSameEncoding(ASIMDInstruction.FMLA, size, elemSize0X(eSize), dst, src1, src2);
    }

    /**
     * C7.2.126 Floating-point fused multiply-subtract from accumulator.<br>
     *
     * <code>for i in 0..n-1 do dst[i] -= fp_multiply(src1[i], src2[i])</code>
     *
     * @param size register size.
     * @param eSize element size. Must be ElementSize.Word or ElementSize.DoubleWord. Note
     *            ElementSize.DoubleWord is only applicable when size is 128 (i.e. the operation is
     *            performed on more than one element).
     * @param dst SIMD register.
     * @param src1 SIMD register.
     * @param src2 SIMD register.
     */
    public void fmlsVVV(ASIMDSize size, ElementSize eSize, Register dst, Register src1, Register src2) {
        assert usesMultipleLanes(size, eSize);
        assert eSize == ElementSize.Word || eSize == ElementSize.DoubleWord;

        threeSameEncoding(ASIMDInstruction.FMLS, size, elemSize1X(eSize), dst, src1, src2);
    }

    /**
     * C7.2.132 Floating-point move immediate.<br>
     *
     * <code>dst = imm64{1,2}</code>
     *
     * @param size register size.
     * @param dst SIMD register.
     * @param imm64 64-bit value to move. Is copied twice if register size is 128.
     */
    public void fmovVI(ASIMDSize size, ElementSize eSize, Register dst, long imm64) {
        assert eSize == ElementSize.Word || eSize == ElementSize.DoubleWord;
        assert usesMultipleLanes(size, eSize);

        ImmediateOp op = eSize == ElementSize.DoubleWord ? ImmediateOp.FMOVDP : ImmediateOp.FMOVSP;
        modifiedImmEncoding(op, size, dst, imm64);
    }

    /**
     * C7.2.135 floating point multiply vector.<br>
     *
     * <code>for i in 0..n-1 do dst[i] = fp_mul(src1[i], src2[i])</code>
     *
     * @param size register size.
     * @param eSize element size. Must be ElementSize.Word or ElementSize.DoubleWord. Note
     *            ElementSize.DoubleWord is only applicable when size is 128 (i.e. the operation is
     *            performed on more than one element).
     * @param dst SIMD register.
     * @param src1 SIMD register.
     * @param src2 SIMD register.
     */
    public void fmulVVV(ASIMDSize size, ElementSize eSize, Register dst, Register src1, Register src2) {
        assert eSize == ElementSize.Word || eSize == ElementSize.DoubleWord;
        assert usesMultipleLanes(size, eSize);

        assert dst.getRegisterCategory().equals(SIMD);
        assert src1.getRegisterCategory().equals(SIMD);
        assert src2.getRegisterCategory().equals(SIMD);

        threeSameEncoding(ASIMDInstruction.FMUL, size, elemSize0X(eSize), dst, src1, src2);
    }

    /**
     * C7.2.139 Floating-point negate.<br>
     *
     * <code>for i in 0..n-1 do dst[i] = -src[i]</code>
     *
     * @param size register size.
     * @param eSize source element size. Must be ElementSize.Word or ElementSize.DoubleWord.
     *            ElementSize.DoubleWord is only applicable when size is 128 (i.e. the operation is
     *            performed on more than one element).
     * @param dst SIMD register.
     * @param src SIMD register.
     */
    public void fnegVV(ASIMDSize size, ElementSize eSize, Register dst, Register src) {
        assert usesMultipleLanes(size, eSize);
        assert dst.getRegisterCategory().equals(SIMD);
        assert src.getRegisterCategory().equals(SIMD);
        assert eSize == ElementSize.Word || eSize == ElementSize.DoubleWord;

        twoRegMiscEncoding(ASIMDInstruction.FNEG, size, elemSize1X(eSize), dst, src);
    }

    /**
     * C7.2.171 Floating-point square root.<br>
     *
     * <code>for i in 0..n-1 do dst[i] = fp_sqrt(src[i])</code>
     *
     * @param size register size.
     * @param eSize element size. Must be ElementSize.Word or ElementSize.DoubleWord. Note
     *            ElementSize.DoubleWord is only applicable when size is 128 (i.e. the operation is
     *            performed on more than one element).
     * @param dst SIMD register.
     * @param src SIMD register.
     */
    public void fsqrtVV(ASIMDSize size, ElementSize eSize, Register dst, Register src) {
        assert usesMultipleLanes(size, eSize);
        assert eSize == ElementSize.Word || eSize == ElementSize.DoubleWord;

        assert dst.getRegisterCategory().equals(SIMD);
        assert src.getRegisterCategory().equals(SIMD);

        twoRegMiscEncoding(ASIMDInstruction.FSQRT, size, elemSize1X(eSize), dst, src);
    }

    /**
     * C7.2.173 floating point subtract vector.<br>
     *
     * <code>for i in 0..n-1 do dst[i] = fp_sub(src1[i], src2[i])</code>
     *
     * @param size register size.
     * @param eSize element size. Must be ElementSize.Word or ElementSize.DoubleWord. Note
     *            ElementSize.DoubleWord is only applicable when size is 128 (i.e. the operation is
     *            performed on more than one element).
     * @param dst SIMD register.
     * @param src1 SIMD register.
     * @param src2 SIMD register.
     */
    public void fsubVVV(ASIMDSize size, ElementSize eSize, Register dst, Register src1, Register src2) {
        assert eSize == ElementSize.Word || eSize == ElementSize.DoubleWord;
        assert usesMultipleLanes(size, eSize);

        assert dst.getRegisterCategory().equals(SIMD);
        assert src1.getRegisterCategory().equals(SIMD);
        assert src2.getRegisterCategory().equals(SIMD);

        threeSameEncoding(ASIMDInstruction.FSUB, size, elemSize1X(eSize), dst, src1, src2);
    }

    /**
     * C7.2.176 Insert vector element from general-purpose register.<br>
     *
     * <code>dst[index] = src</code>
     *
     * Note the rest of the dst register is unaltered.
     *
     * @param eSize size of value to duplicate.
     * @param dst SIMD register.
     * @param index offset of value to duplicate
     * @param src SIMD register.
     */
    public void insXG(ElementSize eSize, Register dst, int index, Register src) {
        copyEncoding(ASIMDInstruction.INSGEN, true, eSize, dst, src, index);
    }

    /**
     * C7.2.177 Load multiple single-element structures to one register.<br>
     *
     * This instruction loads multiple single-element structures from memory and writes the result
     * to one register.
     *
     * @param size register size.
     * @param eSize element size.
     * @param dst destination of first structure's value
     * @param addr address of first structure.
     */
    public void ld1MultipleV(ASIMDSize size, ElementSize eSize, Register dst, AArch64Address addr) {
        assert dst.getRegisterCategory().equals(SIMD);
        loadStoreMultipleStructures(ASIMDInstruction.LD1_MULTIPLE_1R, size, eSize, dst, addr);
    }

    /**
     * C7.2.177 Load multiple single-element structures to two registers.<br>
     *
     * This instruction loads multiple single-element structures from memory and writes the result
     * to two registers. Note the two registers must be consecutive (modulo the number of SIMD
     * registers).
     *
     * @param size register size.
     * @param eSize element size.
     * @param dst1 destination of first structure's value.
     * @param dst2 destination of second structure's value. Must be register after dst1.
     * @param addr address of first structure.
     */
    public void ld1MultipleVV(ASIMDSize size, ElementSize eSize, Register dst1, Register dst2, AArch64Address addr) {
        assert assertConsecutiveSIMDRegisters(dst1, dst2);
        loadStoreMultipleStructures(ASIMDInstruction.LD1_MULTIPLE_2R, size, eSize, dst1, addr);
    }

    /**
     * C7.2.177 Load multiple single-element structures to three registers.<br>
     *
     * This instruction loads multiple single-element structures from memory and writes the result
     * to three registers. Note the three registers must be consecutive (modulo the number of SIMD
     * registers).
     *
     * @param size register size.
     * @param eSize element size.
     * @param dst1 destination of first structure's value.
     * @param dst2 destination of second structure's value. Must be register after dst1.
     * @param dst3 destination of third structure's value. Must be register after dst2.
     * @param addr address of first structure.
     */
    public void ld1MultipleVVV(ASIMDSize size, ElementSize eSize, Register dst1, Register dst2, Register dst3, AArch64Address addr) {
        assert assertConsecutiveSIMDRegisters(dst1, dst2, dst3);
        loadStoreMultipleStructures(ASIMDInstruction.LD1_MULTIPLE_3R, size, eSize, dst1, addr);
    }

    /**
     * C7.2.177 Load multiple single-element structures to four registers.<br>
     *
     * This instruction loads multiple single-element structures from memory and writes the result
     * to four registers. Note the four registers must be consecutive (modulo the number of SIMD
     * registers).
     *
     * @param size register size.
     * @param eSize element size.
     * @param dst1 destination of first structure's value.
     * @param dst2 destination of second structure's value. Must be register after dst1.
     * @param dst3 destination of third structure's value. Must be register after dst2.
     * @param dst4 destination of fourth structure's value. Must be register after dst3.
     * @param addr address of first structure.
     */
    public void ld1MultipleVVVV(ASIMDSize size, ElementSize eSize, Register dst1, Register dst2, Register dst3, Register dst4, AArch64Address addr) {
        assert assertConsecutiveSIMDRegisters(dst1, dst2, dst3, dst4);
        loadStoreMultipleStructures(ASIMDInstruction.LD1_MULTIPLE_4R, size, eSize, dst1, addr);
    }

    /**
     * C7.2.179 Load one single-element structure and replicate to all lanes (of one register).<br>
     *
     * This instruction loads a single-element structure from memory and replicates the structure to
     * all lanes of the register.
     *
     * @param size register size.
     * @param eSize element size of value to replicate.
     * @param dst SIMD register.
     * @param addr address of structure.
     */
    public void ld1rV(ASIMDSize size, ElementSize eSize, Register dst, AArch64Address addr) {
        assert dst.getRegisterCategory().equals(SIMD);
        loadStoreSingleStructure(ASIMDInstruction.LD1R, size, eSize, dst, addr);
    }

    /**
     * C7.2.196 Multiply-add to accumulator.<br>
     *
     * <code>for i in 0..n-1 do dst[i] += int_multiply(src1[i], src2[i])</code>
     *
     * @param size register size.
     * @param eSize element size. Cannot be ElementSize.DoubleWord.
     * @param dst SIMD register.
     * @param src1 SIMD register.
     * @param src2 SIMD register.
     */
    public void mlaVVV(ASIMDSize size, ElementSize eSize, Register dst, Register src1, Register src2) {
        assert dst.getRegisterCategory().equals(SIMD);
        assert src1.getRegisterCategory().equals(SIMD);
        assert src2.getRegisterCategory().equals(SIMD);
        assert eSize != ElementSize.DoubleWord;

        threeSameEncoding(ASIMDInstruction.MLA, size, elemSizeXX(eSize), dst, src1, src2);
    }

    /**
     * C7.2.198 Multiply-subtract from accumulator.<br>
     *
     * <code>for i in 0..n-1 do dst[i] -= int_multiply(src1[i], src2[i])</code>
     *
     * @param size register size.
     * @param eSize element size. Cannot be ElementSize.DoubleWord.
     * @param dst SIMD register.
     * @param src1 SIMD register.
     * @param src2 SIMD register.
     */
    public void mlsVVV(ASIMDSize size, ElementSize eSize, Register dst, Register src1, Register src2) {
        assert dst.getRegisterCategory().equals(SIMD);
        assert src1.getRegisterCategory().equals(SIMD);
        assert src2.getRegisterCategory().equals(SIMD);
        assert eSize != ElementSize.DoubleWord;

        threeSameEncoding(ASIMDInstruction.MLS, size, elemSizeXX(eSize), dst, src1, src2);
    }

    /**
     * C7.2.204 Move immediate.<br>
     *
     * <code>dst = imm{1,2}</code>
     *
     * @param size register size.
     * @param dst SIMD register.
     * @param imm long value to move. If size is 128, then this value is copied twice
     */
    public void moviVI(ASIMDSize size, Register dst, long imm) {
        assert dst.getRegisterCategory().equals(SIMD);
        modifiedImmEncoding(ImmediateOp.MOVI, size, dst, imm);
    }

    /**
     * C7.2.206 Integer multiply vector.<br>
     *
     * <code>for i in 0..n-1 do dst[i] = int_mul(src1[i], src2[i])</code>
     *
     * @param size register size.
     * @param eSize element size. Cannot be ElementSize.DoubleWord.
     * @param dst SIMD register.
     * @param src1 SIMD register.
     * @param src2 SIMD register.
     */
    public void mulVVV(ASIMDSize size, ElementSize eSize, Register dst, Register src1, Register src2) {
        assert dst.getRegisterCategory().equals(SIMD);
        assert src1.getRegisterCategory().equals(SIMD);
        assert src2.getRegisterCategory().equals(SIMD);
        assert eSize != ElementSize.DoubleWord;

        threeSameEncoding(ASIMDInstruction.MUL, size, elemSizeXX(eSize), dst, src1, src2);
    }

    /**
     * C7.2.208 Move inverted immediate.<br>
     *
     * <code>dst = ~(imm{1,2})</code>
     *
     * @param size register size.
     * @param dst SIMD register.
     * @param imm long value to move. If size is 128, then this value is copied twice
     */
    public void mvniVI(ASIMDSize size, Register dst, long imm) {
        modifiedImmEncoding(ImmediateOp.MVNI, size, dst, imm);
    }

    /**
     * C7.2.209 Negate.<br>
     *
     * <code>for i in 0..n-1 do dst[i] = -src[i]</code>
     *
     * @param size register size.
     * @param eSize source element size. ElementSize.DoubleWord is only applicable when size is 128
     *            (i.e. the operation is performed on more than one element).
     * @param dst SIMD register.
     * @param src SIMD register.
     */
    public void negVV(ASIMDSize size, ElementSize eSize, Register dst, Register src) {
        assert usesMultipleLanes(size, eSize);
        assert dst.getRegisterCategory().equals(SIMD);
        assert src.getRegisterCategory().equals(SIMD);

        twoRegMiscEncoding(ASIMDInstruction.NEG, size, elemSizeXX(eSize), dst, src);
    }

    /**
     * C7.2.210 Bitwise not vector.<br>
     *
     * <code>for i in 0..n-1 do dst[i] = ~src[i]</code>
     *
     * @param size register size.
     * @param dst SIMD register.
     * @param src SIMD register.
     */
    public void notVV(ASIMDSize size, Register dst, Register src) {
        assert dst.getRegisterCategory().equals(SIMD);
        assert src.getRegisterCategory().equals(SIMD);

        twoRegMiscEncoding(ASIMDInstruction.NOT, size, elemSize00, dst, src);
    }

    /**
     * C7.2.211 Bitwise inclusive or not vector.<br>
     *
     * <code>for i in 0..n-1 do dst[i] = src1[i] | ~src2[i]</code>
     *
     * @param size register size.
     * @param dst SIMD register.
     * @param src1 SIMD register.
     * @param src2 SIMD register.
     */
    public void ornVVV(ASIMDSize size, Register dst, Register src1, Register src2) {
        assert dst.getRegisterCategory().equals(SIMD);
        assert src1.getRegisterCategory().equals(SIMD);
        assert src2.getRegisterCategory().equals(SIMD);

        threeSameEncoding(ASIMDInstruction.ORN, size, elemSize11, dst, src1, src2);
    }

    /**
     * C7.2.212 Bitwise inclusive or.<br>
     *
     * <code>dst = dst | imm{1,2}</code>
     *
     * @param size register size.
     * @param dst SIMD register.
     * @param imm long value to move. If size is 128, then this value is copied twice
     */
    public void orrVI(ASIMDSize size, Register dst, long imm) {
        modifiedImmEncoding(ImmediateOp.ORR, size, dst, imm);
    }

    /**
     * C7.2.213 Bitwise inclusive or vector.<br>
     *
     * <code>for i in 0..n-1 do dst[i] = src1[i] | src2[i]</code>
     *
     * @param size register size.
     * @param dst SIMD register.
     * @param src1 SIMD register.
     * @param src2 SIMD register.
     */
    public void orrVVV(ASIMDSize size, Register dst, Register src1, Register src2) {
        assert dst.getRegisterCategory().equals(SIMD);
        assert src1.getRegisterCategory().equals(SIMD);
        assert src2.getRegisterCategory().equals(SIMD);

        threeSameEncoding(ASIMDInstruction.ORR, size, elemSize10, dst, src1, src2);
    }

    /**
     * C7.2.219 Reverse elements in 16-bit halfwords.<br>
     * This instruction reverses the order of 8-bit elements in each halfword.
     *
     * @param size register size.
     * @param dst SIMD register.
     * @param src SIMD register.
     */
    public void rev16VV(ASIMDSize size, Register dst, Register src) {
        assert dst.getRegisterCategory().equals(SIMD);
        assert src.getRegisterCategory().equals(SIMD);

        twoRegMiscEncoding(ASIMDInstruction.REV16, size, elemSize00, dst, src);
    }

    /**
     * C7.2.220 Reverse elements in 32-bit words.<br>
     * This instruction reverses the order of elements of size revGranularity in each 32-bit word.
     *
     *
     * @param size register size.
     * @param revGranularity within each element at what granularity the bits should be reversed.
     *            Can be of size Byte of HalfWord
     * @param dst SIMD register.
     * @param src SIMD register.
     */
    public void rev32VV(ASIMDSize size, ElementSize revGranularity, Register dst, Register src) {
        assert dst.getRegisterCategory().equals(SIMD);
        assert src.getRegisterCategory().equals(SIMD);
        assert revGranularity == ElementSize.Byte || revGranularity == ElementSize.HalfWord;

        twoRegMiscEncoding(ASIMDInstruction.REV32, size, elemSizeXX(revGranularity), dst, src);
    }

    /**
     * C7.2.221 Reverse elements in 64-bit words.<br>
     * This instruction reverses the order of elements of size revGranularity in each 64-bit word.
     *
     * @param size register size.
     * @param revGranularity within each element at what granularity the bits should be reversed.
     *            DoubleWord is not allowed.
     * @param dst SIMD register.
     * @param src SIMD register.
     */
    public void rev64VV(ASIMDSize size, ElementSize revGranularity, Register dst, Register src) {
        assert dst.getRegisterCategory().equals(SIMD);
        assert src.getRegisterCategory().equals(SIMD);
        assert revGranularity != ElementSize.DoubleWord;

        twoRegMiscEncoding(ASIMDInstruction.REV64, size, elemSizeXX(revGranularity), dst, src);
    }

    /**
     * C7.2.231 Signed add across long vector.<br>
     *
     * <code>dst = src[0] + ....+ src[n].</code><br>
     * <p>
     * Dst is twice the width of the vector elements, so overflow is not possible.
     *
     * @param size register size.
     * @param elementSize Unexpanded width of each addition operand.
     * @param dst SIMD register. Should not be null.
     * @param src SIMD register. Should not be null.
     */
    public void saddlvSV(ASIMDSize size, ElementSize elementSize, Register dst, Register src) {
        assert dst.getRegisterCategory().equals(SIMD);
        assert src.getRegisterCategory().equals(SIMD);
        assert !(size == ASIMDSize.HalfReg && elementSize == ElementSize.Word) : "Invalid size and lane combination for saddlv";
        assert elementSize != ElementSize.DoubleWord : "Invalid lane width for saddlv";

        acrossLanesEncoding(ASIMDInstruction.SADDLV, size, elemSizeXX(elementSize), dst, src);
    }

    /**
     * C7.2.234 Signed integer convert to floating-point.<br>
     *
     * @param size register size.
     * @param eSize source element size. Must be ElementSize.Word or ElementSize.DoubleWord.
     *            ElementSize.DoubleWord is only applicable when size is 128 (i.e. the operation is
     *            performed on more than one element).
     * @param dst SIMD register.
     * @param src SIMD register.
     */
    public void scvtfVV(ASIMDSize size, ElementSize eSize, Register dst, Register src) {
        assert usesMultipleLanes(size, eSize);
        assert dst.getRegisterCategory().equals(SIMD);
        assert src.getRegisterCategory().equals(SIMD);
        assert eSize == ElementSize.Word || eSize == ElementSize.DoubleWord;

        twoRegMiscEncoding(ASIMDInstruction.SCVTF, size, elemSize0X(eSize), dst, src);
    }

    /**
     * C7.2.254 shift left (immediate).<br>
     *
     * <code>for i in 0..n-1 do dst[i] = src[i] << imm</code>
     *
     * @param size register size.
     * @param eSize element size. ElementSize.DoubleWord is only applicable when size is 128 (i.e.
     *            the operation is performed on more than one element).
     * @param dst SIMD register.
     * @param src SIMD register.
     * @param shiftAmt shift amount.
     */
    public void shlVVI(ASIMDSize size, ElementSize eSize, Register dst, Register src, int shiftAmt) {
        assert usesMultipleLanes(size, eSize);
        assert dst.getRegisterCategory().equals(SIMD);
        assert src.getRegisterCategory().equals(SIMD);

        /* Accepted shift range */
        assert shiftAmt >= 0 && shiftAmt < eSize.nbits;

        /* shift = imm7 - eSize.nbits */
        int imm7 = eSize.nbits + shiftAmt;

        shiftByImmEncoding(ASIMDInstruction.SHL, size, imm7, dst, src);
    }

    /**
     * C7.2.268 Signed maximum.<br>
     *
     * <code>for i in 0..n-1 do dst[i] = int_max(src1[i], src2[i])</code>
     *
     * @param size register size.
     * @param eSize element size.
     * @param dst SIMD register.
     * @param src1 SIMD register.
     * @param src2 SIMD register.
     */
    public void smaxVVV(ASIMDSize size, ElementSize eSize, Register dst, Register src1, Register src2) {
        assert usesMultipleLanes(size, eSize);

        assert dst.getRegisterCategory().equals(SIMD);
        assert src1.getRegisterCategory().equals(SIMD);
        assert src2.getRegisterCategory().equals(SIMD);

        threeSameEncoding(ASIMDInstruction.SMAX, size, elemSizeXX(eSize), dst, src1, src2);
    }

    /**
     * C7.2.271 Signed minimum.<br>
     *
     * <code>for i in 0..n-1 do dst[i] = int_min(src1[i], src2[i])</code>
     *
     * @param size register size.
     * @param eSize element size.
     * @param dst SIMD register.
     * @param src1 SIMD register.
     * @param src2 SIMD register.
     */
    public void sminVVV(ASIMDSize size, ElementSize eSize, Register dst, Register src1, Register src2) {
        assert usesMultipleLanes(size, eSize);

        assert dst.getRegisterCategory().equals(SIMD);
        assert src1.getRegisterCategory().equals(SIMD);
        assert src2.getRegisterCategory().equals(SIMD);

        threeSameEncoding(ASIMDInstruction.SMIN, size, elemSizeXX(eSize), dst, src1, src2);
    }

    /**
     * C7.2.275 Signed Multiply-Add Long.<br>
     *
     * <code>for i in 0..n-1 do dst[i] += int_multiply(src1[i], src2[i])</code>
     *
     * @param srcESize source element size. Cannot be ElementSize.DoubleWord. The destination
     *            element size will be double this width.
     * @param dst SIMD register.
     * @param src1 SIMD register.
     * @param src2 SIMD register.
     */
    public void smlalVVV(ElementSize srcESize, Register dst, Register src1, Register src2) {
        assert dst.getRegisterCategory().equals(SIMD);
        assert src1.getRegisterCategory().equals(SIMD);
        assert src2.getRegisterCategory().equals(SIMD);
        assert srcESize != ElementSize.DoubleWord;

        threeDifferentEncoding(ASIMDInstruction.SMLAL, false, elemSizeXX(srcESize), dst, src1, src2);
    }

    /**
     * C7.2.277 Signed Multiply-Subtract Long.<br>
     *
     * <code>for i in 0..n-1 do dst[i] -= int_multiply(src1[i], src2[i])</code>
     *
     * @param srcESize source element size. Cannot be ElementSize.DoubleWord. The destination
     *            element size will be double this width.
     * @param dst SIMD register.
     * @param src1 SIMD register.
     * @param src2 SIMD register.
     */
    public void smlslVVV(ElementSize srcESize, Register dst, Register src1, Register src2) {
        assert dst.getRegisterCategory().equals(SIMD);
        assert src1.getRegisterCategory().equals(SIMD);
        assert src2.getRegisterCategory().equals(SIMD);
        assert srcESize != ElementSize.DoubleWord;

        threeDifferentEncoding(ASIMDInstruction.SMLSL, false, elemSizeXX(srcESize), dst, src1, src2);
    }

    /**
     * C7.2.279 Signed move vector element to general-purpose register.<br>
     *
     * <code>dst (gp) = sign-extend(src[index]) (simd).</code>
     * <p>
     * Note that the target register size (dst) must be greater than the source element size.
     *
     * @param dstESize width of sign-extended.
     * @param srcESize width of element to move.
     * @param dst general-purpose register.
     * @param src SIMD register.
     * @param index offset of value to move.
     */
    public void smovGX(ElementSize dstESize, ElementSize srcESize, Register dst, Register src, int index) {
        assert srcESize != ElementSize.DoubleWord;
        assert dstESize == ElementSize.Word || dstESize == ElementSize.DoubleWord;
        assert srcESize.nbits < dstESize.nbits : "the target size must be larger than the source size";

        assert dst.getRegisterCategory().equals(CPU);
        assert src.getRegisterCategory().equals(SIMD);

        copyEncoding(ASIMDInstruction.SMOV, dstESize == ElementSize.DoubleWord, srcESize, dst, src, index);
    }

    /**
     * C7.2.315 signed shift left (register).<br>
     *
     * <code>for i in 0..n-1 do<br>
     * if(byte(src2[i] > 0<br>
     * dst[i] = (src1[i] << byte(src2[i]<br>
     * else<br>
     * dst[i] = (src1[i] >> byte(src2[i])</code>
     *
     * @param size register size.
     * @param eSize element size. ElementSize.DoubleWord is only applicable when size is 128 (i.e.
     *            the operation is performed on more than one element).
     * @param dst SIMD register.
     * @param src1 SIMD register.
     * @param src2 SIMD register.
     */
    public void sshlVVV(ASIMDSize size, ElementSize eSize, Register dst, Register src1, Register src2) {
        assert usesMultipleLanes(size, eSize);
        assert dst.getRegisterCategory().equals(SIMD);
        assert src1.getRegisterCategory().equals(SIMD);
        assert src2.getRegisterCategory().equals(SIMD);

        threeSameEncoding(ASIMDInstruction.SSHL, size, elemSizeXX(eSize), dst, src1, src2);
    }

    /**
     * C7.2.316 Signed shift left long (immediate).<br>
     * <p>
     * From the manual: "This instruction reads each vector element from the source SIMD&FP
     * register, left shifts each vector element by the specified shift amount ... The destination
     * vector elements are twice as long as the source vector elements. All the values in this
     * instruction are signed integer values."
     *
     * @param srcESize source element size. Cannot be ElementSize.DoubleWord. The destination
     *            element size will be double this width.
     * @param dst SIMD register.
     * @param src SIMD register.
     * @param shiftAmt shift left amount.
     */
    public void sshllVVI(ElementSize srcESize, Register dst, Register src, int shiftAmt) {
        assert dst.getRegisterCategory().equals(SIMD);
        assert src.getRegisterCategory().equals(SIMD);
        assert srcESize != ElementSize.DoubleWord;

        /* Accepted shift range */
        assert shiftAmt >= 0 && shiftAmt < srcESize.nbits;

        /* shift = imm7 - srcESize.nbits */
        int imm7 = srcESize.nbits + shiftAmt;

        shiftByImmEncoding(ASIMDInstruction.SSHLL, false, imm7, dst, src);
    }

    /**
     * C7.2.317 signed shift right (immediate).<br>
     *
     * <code>for i in 0..n-1 do dst[i] = src[i] >> imm</code>
     *
     * @param size register size.
     * @param eSize element size. ElementSize.DoubleWord is only applicable when size is 128 (i.e.
     *            the operation is performed on more than one element).
     * @param dst SIMD register.
     * @param src SIMD register.
     * @param shiftAmt shift right amount.
     */
    public void sshrVVI(ASIMDSize size, ElementSize eSize, Register dst, Register src, int shiftAmt) {
        assert usesMultipleLanes(size, eSize);
        assert dst.getRegisterCategory().equals(SIMD);
        assert src.getRegisterCategory().equals(SIMD);

        /* Accepted shift range */
        assert shiftAmt > 0 && shiftAmt <= eSize.nbits;

        /* shift = eSize.nbits * 2 - imm7 */
        int imm7 = eSize.nbits * 2 - shiftAmt;

        shiftByImmEncoding(ASIMDInstruction.SSHR, size, imm7, dst, src);
    }

    /**
     * C7.2.321 Store multiple single-element structures from one register.<br>
     *
     * This instruction stores elements to memory from one register.
     *
     * @param size register size.
     * @param eSize element size.
     * @param src value to store in structure.
     * @param addr address of first structure.
     */
    public void st1MultipleV(ASIMDSize size, ElementSize eSize, Register src, AArch64Address addr) {
        assert src.getRegisterCategory().equals(SIMD);
        loadStoreMultipleStructures(ASIMDInstruction.ST1_MULTIPLE_1R, size, eSize, src, addr);
    }

    /**
     * C7.2.321 Store multiple single-element structures from two registers.<br>
     *
     * This instruction stores elements to memory from two registers. Note the two registers must be
     * consecutive (modulo the number of SIMD registers).
     *
     * @param size register size.
     * @param eSize element size.
     * @param src1 value to store in first structure.
     * @param src2 value to store in second structure. Must be register after src1.
     * @param addr address of first structure.
     */
    public void st1MultipleVV(ASIMDSize size, ElementSize eSize, Register src1, Register src2, AArch64Address addr) {
        assert assertConsecutiveSIMDRegisters(src1, src2);
        loadStoreMultipleStructures(ASIMDInstruction.ST1_MULTIPLE_2R, size, eSize, src1, addr);
    }

    /**
     * C7.2.321 Store multiple single-element structures from three registers.<br>
     *
     * This instruction stores elements to memory from three registers. Note the three registers
     * must be consecutive (modulo the number of SIMD registers).
     *
     * @param size register size.
     * @param eSize element size.
     * @param src1 value to store in first structure.
     * @param src2 value to store in second structure. Must be register after src1.
     * @param src3 value to store in third structure. Must be register after src2.
     * @param addr address of first structure.
     */
    public void st1MultipleVVV(ASIMDSize size, ElementSize eSize, Register src1, Register src2, Register src3, AArch64Address addr) {
        assert assertConsecutiveSIMDRegisters(src1, src2, src3);
        loadStoreMultipleStructures(ASIMDInstruction.ST1_MULTIPLE_3R, size, eSize, src1, addr);
    }

    /**
     * C7.2.321 Store multiple single-element structures from four registers.<br>
     *
     * This instruction stores elements to memory from four registers. Note the four registers must
     * be consecutive (modulo the number of SIMD registers).
     *
     * @param size register size.
     * @param eSize element size.
     * @param src1 value to store in first structure.
     * @param src2 value to store in second structure. Must be register after src1.
     * @param src3 value to store in third structure. Must be register after src2.
     * @param src4 value to store in fourth structure. Must be register after src3.
     * @param addr address of first structure.
     */
    public void st1MultipleVVVV(ASIMDSize size, ElementSize eSize, Register src1, Register src2, Register src3, Register src4, AArch64Address addr) {
        assert assertConsecutiveSIMDRegisters(src1, src2, src3, src4);
        loadStoreMultipleStructures(ASIMDInstruction.ST1_MULTIPLE_4R, size, eSize, src1, addr);
    }

    /**
     * C7.2.334 Integer subtract scalar.<br>
     *
     * <code>dst[0] = int_sub(src1[0], src2[0])</code>
     * <p>
     * Note that only 64-bit (DoubleWord) operations are available.
     *
     * @param eSize element size. Must be of type ElementSize.DoubleWord
     * @param dst SIMD register.
     * @param src1 SIMD register.
     * @param src2 SIMD register.
     */
    public void subSSS(ElementSize eSize, Register dst, Register src1, Register src2) {
        assert dst.getRegisterCategory().equals(SIMD);
        assert src1.getRegisterCategory().equals(SIMD);
        assert src2.getRegisterCategory().equals(SIMD);

        assert eSize == ElementSize.DoubleWord; // only size supported

        scalarThreeSameEncoding(ASIMDInstruction.SUB, elemSizeXX(eSize), dst, src1, src2);
    }

    /**
     * C7.2.334 Integer subtract vector.<br>
     *
     * <code>for i in 0..n-1 do dst[i] = int_sub(src1[i], src2[i])</code>
     *
     * @param size register size.
     * @param eSize element size.
     * @param dst SIMD register.
     * @param src1 SIMD register.
     * @param src2 SIMD register.
     */
    public void subVVV(ASIMDSize size, ElementSize eSize, Register dst, Register src1, Register src2) {
        assert dst.getRegisterCategory().equals(SIMD);
        assert src1.getRegisterCategory().equals(SIMD);
        assert src2.getRegisterCategory().equals(SIMD);

        threeSameEncoding(ASIMDInstruction.SUB, size, elemSizeXX(eSize), dst, src1, src2);
    }

    /**
     * C7.2.339 Table vector lookup (single register table variant).<br>
     *
     * This instruction is used to perform permutations at a byte granularity. Within the
     * destination, each byte is determined by using the index register to pick either a value
     * within the table register, or if the index exceeds the table's boundary, then the dst
     * register is set to zero.
     *
     * <pre>
     * tbl[0..n-1] = table[0..n-1]
     * for i in 0..n-1 {
     *     idx = index[i]
     *     if (index < n)
     *      dst[i] = tbl[idx]
     *     else
     *      dst[i] = 0
     * }
     * </pre>
     *
     * @param size register size.
     * @param dst SIMD register.
     * @param table SIMD register.
     * @param index SIMD register.
     */
    public void tblVVV(ASIMDSize size, Register dst, Register table, Register index) {
        assert dst.getRegisterCategory().equals(SIMD);
        assert table.getRegisterCategory().equals(SIMD);
        assert index.getRegisterCategory().equals(SIMD);

        tableLookupEncoding(ASIMDInstruction.TBL, size, 1, dst, table, index);
    }

    /**
     * C7.2.339 Table vector lookup (two register table variant).<br>
     *
     * This instruction is used to perform permutations at a byte granularity. A table is formed by
     * combining the two table registers. Within the destination, each byte is determined by using
     * the index register to pick either a value within the table, or if the index exceeds the
     * table's boundary, then the dst register is set to 0.
     *
     * <pre>
     * tbl[0..n-1] = table1[0..n-1]
     * tbl[n..2n-1] = table2[0..n-1]
     * for i in 0..n-1 {
     *     idx = index[i]
     *     if (index < 2n)
     *      dst[i] = tbl[idx]
     *     else
     *      dst[i] = 0
     * }
     * </pre>
     *
     * @param size register size.
     * @param dst SIMD register.
     * @param table1 SIMD register.
     * @param table2 SIMD register.
     * @param index SIMD register.
     */
    public void tblVVVV(ASIMDSize size, Register dst, Register table1, Register table2, Register index) {
        assert dst.getRegisterCategory().equals(SIMD);
        assert assertConsecutiveSIMDRegisters(table1, table2);
        assert index.getRegisterCategory().equals(SIMD);

        tableLookupEncoding(ASIMDInstruction.TBL, size, 2, dst, table1, index);
    }

    /**
     * C7.2.440 Table vector lookup extension (single register table variant).<br>
     *
     * This instruction is used to perform permutations at a byte granularity. Within the
     * destination, each byte is determined by using the index register to pick either a value
     * within the table register, or if the index exceeds the table's boundary, then the dst
     * register is unchanged.
     *
     * <pre>
     * tbl[0..n-1] = table[0..n-1]
     * for i in 0..n-1 {
     *     idx = index[i]
     *     if (index < n)
     *      dst[i] = tbl[idx]
     * }
     * </pre>
     *
     * @param size register size.
     * @param dst SIMD register.
     * @param table SIMD register.
     * @param index SIMD register.
     */
    public void tbxVVV(ASIMDSize size, Register dst, Register table, Register index) {
        assert dst.getRegisterCategory().equals(SIMD);
        assert table.getRegisterCategory().equals(SIMD);
        assert index.getRegisterCategory().equals(SIMD);

        tableLookupEncoding(ASIMDInstruction.TBX, size, 1, dst, table, index);
    }

    /**
     * C7.2.341 Transpose vectors (primary).
     * <p>
     * From the manual: "This instructions reads corresponding even-numbered vector elements from
     * the two registers, starting at zero, [and] places each result into consecutive elements of a
     * vector."
     *
     * @param dstSize register size of destination register. Note only half of this size will be
     *            used within the source registers.
     * @param eSize element size.
     * @param dst SIMD register.
     * @param src1 SIMD register.
     * @param src2 SIMD register.
     */
    public void trn1VVV(ASIMDSize dstSize, ElementSize eSize, Register dst, Register src1, Register src2) {
        assert dst.getRegisterCategory().equals(SIMD);
        assert src1.getRegisterCategory().equals(SIMD);
        assert src2.getRegisterCategory().equals(SIMD);
        assert usesMultipleLanes(dstSize, eSize);

        permuteEncoding(ASIMDInstruction.TRN1, dstSize, eSize, dst, src1, src2);
    }

    /**
     * C7.2.342 Transpose vectors (secondary).
     * <p>
     * From the manual: "This instructions reads corresponding odd-numbered vector elements from the
     * two registers, starting at zero, [and] places each result into consecutive elements of a
     * vector."
     *
     * @param dstSize register size of destination register. Note only half of this size will be
     *            used within the source registers.
     * @param eSize element size.
     * @param dst SIMD register.
     * @param src1 SIMD register.
     * @param src2 SIMD register.
     */
    public void trn2VVV(ASIMDSize dstSize, ElementSize eSize, Register dst, Register src1, Register src2) {
        assert dst.getRegisterCategory().equals(SIMD);
        assert src1.getRegisterCategory().equals(SIMD);
        assert src2.getRegisterCategory().equals(SIMD);
        assert usesMultipleLanes(dstSize, eSize);

        permuteEncoding(ASIMDInstruction.TRN2, dstSize, eSize, dst, src1, src2);
    }

    /**
     * C7.2.350 Unsigned add across long vector.<br>
     *
     * <code>dst = src[0] + ....+ src[n].</code><br>
     * <p>
     * Dst is twice the width of the vector elements, so overflow is not possible.
     *
     * @param size register size.
     * @param elementSize Unexpanded width of each addition operand.
     * @param dst SIMD register. Should not be null.
     * @param src SIMD register. Should not be null.
     */
    public void uaddlvSV(ASIMDSize size, ElementSize elementSize, Register dst, Register src) {
        assert dst.getRegisterCategory().equals(SIMD);
        assert src.getRegisterCategory().equals(SIMD);
        assert !(size == ASIMDSize.HalfReg && elementSize == ElementSize.Word) : "Invalid size and lane combination for uaddlv";
        assert elementSize != ElementSize.DoubleWord : "Invalid lane width for uaddlv";

        acrossLanesEncoding(ASIMDInstruction.UADDLV, size, elemSizeXX(elementSize), dst, src);
    }

    /**
     * C7.2.362 Unsigned maximum across vector.<br>
     *
     * <code>dst = uint_max(src[0], ..., src[n]).</code>
     *
     * @param size register size.
     * @param elementSize width of each operand.
     * @param dst SIMD register.
     * @param src SIMD register.
     */
    public void umaxvSV(ASIMDSize size, ElementSize elementSize, Register dst, Register src) {
        assert dst.getRegisterCategory().equals(SIMD);
        assert src.getRegisterCategory().equals(SIMD);
        assert !(size == ASIMDSize.HalfReg && elementSize == ElementSize.Word) : "Invalid size and lane combination for umaxv";
        assert elementSize != ElementSize.DoubleWord : "Invalid lane width for umaxv";

        acrossLanesEncoding(ASIMDInstruction.UMAXV, size, elemSizeXX(elementSize), dst, src);
    }

    /**
     * C7.2.365 Unsigned minimum across vector.<br>
     *
     * <code>dst = uint_min(src[0], ..., src[n]).</code>
     *
     * @param size register size.
     * @param elementSize width of each operand.
     * @param dst SIMD register.
     * @param src SIMD register.
     */
    public void uminvSV(ASIMDSize size, ElementSize elementSize, Register dst, Register src) {
        assert dst.getRegisterCategory().equals(SIMD);
        assert src.getRegisterCategory().equals(SIMD);
        assert !(size == ASIMDSize.HalfReg && elementSize == ElementSize.Word) : "Invalid size and lane combination for uminv";
        assert elementSize != ElementSize.DoubleWord : "Invalid lane width for uminv";

        acrossLanesEncoding(ASIMDInstruction.UMINV, size, elemSizeXX(elementSize), dst, src);
    }

    /**
     * C7.2.367 Unsigned Multiply-Add Long.<br>
     *
     * <code>for i in 0..n-1 do dst[i] += uint_multiply(src1[i], src2[i])</code>
     *
     * @param srcESize source element size. Cannot be ElementSize.DoubleWord. The destination
     *            element size will be double this width.
     * @param dst SIMD register.
     * @param src1 SIMD register.
     * @param src2 SIMD register.
     */
    public void umlalVVV(ElementSize srcESize, Register dst, Register src1, Register src2) {
        assert dst.getRegisterCategory().equals(SIMD);
        assert src1.getRegisterCategory().equals(SIMD);
        assert src2.getRegisterCategory().equals(SIMD);
        assert srcESize != ElementSize.DoubleWord;

        threeDifferentEncoding(ASIMDInstruction.UMLAL, false, elemSizeXX(srcESize), dst, src1, src2);
    }

    /**
     * C7.2.369 Unsigned Multiply-Subtract Long.<br>
     *
     * <code>for i in 0..n-1 do dst[i] -= uint_multiply(src1[i], src2[i])</code>
     *
     * @param srcESize source element size. Cannot be ElementSize.DoubleWord. The destination
     *            element size will be double this width.
     * @param dst SIMD register.
     * @param src1 SIMD register.
     * @param src2 SIMD register.
     */
    public void umlslVVV(ElementSize srcESize, Register dst, Register src1, Register src2) {
        assert dst.getRegisterCategory().equals(SIMD);
        assert src1.getRegisterCategory().equals(SIMD);
        assert src2.getRegisterCategory().equals(SIMD);
        assert srcESize != ElementSize.DoubleWord;

        threeDifferentEncoding(ASIMDInstruction.UMLSL, false, elemSizeXX(srcESize), dst, src1, src2);
    }

    /**
     * C7.2.371 Unsigned move vector element to general-purpose register.<br>
     *
     * <code>dst (gp) = src[index] (simd).</code>
     *
     * @param eSize width of element to move.
     * @param dst general-purpose register.
     * @param src SIMD register.
     * @param index offset of value to move.
     */
    public void umovGX(ElementSize eSize, Register dst, Register src, int index) {
        assert dst.getRegisterCategory().equals(CPU);
        assert src.getRegisterCategory().equals(SIMD);

        copyEncoding(ASIMDInstruction.UMOV, eSize == ElementSize.DoubleWord, eSize, dst, src, index);
    }

    /**
     * C7.2.390 unsigned shift left (register).<br>
     *
     * <code>for i in 0..n-1 do<br>
     * if(byte(src2[i] > 0)<br>
     * dst[i] = (src1[i] << byte(src2[i])<br>
     * else<br>
     * dst[i] = (src1[i] >>> byte(src2[i])</code>
     *
     * @param size register size.
     * @param eSize element size. ElementSize.DoubleWord is only applicable when size is 128 (i.e.
     *            the operation is performed on more than one element).
     * @param dst SIMD register.
     * @param src1 SIMD register.
     * @param src2 SIMD register.
     */
    public void ushlVVV(ASIMDSize size, ElementSize eSize, Register dst, Register src1, Register src2) {
        assert usesMultipleLanes(size, eSize);
        assert dst.getRegisterCategory().equals(SIMD);
        assert src1.getRegisterCategory().equals(SIMD);
        assert src2.getRegisterCategory().equals(SIMD);

        threeSameEncoding(ASIMDInstruction.USHL, size, elemSizeXX(eSize), dst, src1, src2);
    }

    /**
     * C7.2.391 Unsigned shift left long (immediate).<br>
     * <p>
     * From the manual: " This instruction reads each vector element in the lower half of the source
     * SIMD&FP register, shifts the unsigned integer value left by the specified number of bits ...
     * The destination vector elements are twice as long as the source vector elements."
     *
     * @param srcESize source element size. Cannot be ElementSize.DoubleWord. The destination
     *            element size will be double this width.
     * @param dst SIMD register.
     * @param src SIMD register.
     * @param shiftAmt shift left amount.
     */
    public void ushllVVI(ElementSize srcESize, Register dst, Register src, int shiftAmt) {
        assert dst.getRegisterCategory().equals(SIMD);
        assert src.getRegisterCategory().equals(SIMD);
        assert srcESize != ElementSize.DoubleWord;

        /* Accepted shift range */
        assert shiftAmt >= 0 && shiftAmt < srcESize.nbits;

        /* shift = imm7 - srcESize.nbits */
        int imm7 = srcESize.nbits + shiftAmt;

        shiftByImmEncoding(ASIMDInstruction.USHLL, false, imm7, dst, src);
    }

    /**
     * C7.2.391 Unsigned shift left long (immediate).<br>
     * <p>
<<<<<<< HEAD
     * From the manual: "This instruction reads each vector element in the upper half of the source
=======
     * From the manual: " This instruction reads each vector element in the upper half of the source
>>>>>>> 05f66b39
     * SIMD&FP register, shifts the unsigned integer value left by the specified number of bits ...
     * The destination vector elements are twice as long as the source vector elements."
     *
     * @param srcESize source element size. Cannot be ElementSize.DoubleWord. The destination
<<<<<<< HEAD
     *            element size will be twice this width.
=======
     *            element size will be double this width.
>>>>>>> 05f66b39
     * @param dst SIMD register.
     * @param src SIMD register.
     * @param shiftAmt shift left amount.
     */
    public void ushll2VVI(ElementSize srcESize, Register dst, Register src, int shiftAmt) {
        assert dst.getRegisterCategory().equals(SIMD);
        assert src.getRegisterCategory().equals(SIMD);
        assert srcESize != ElementSize.DoubleWord;

        /* Accepted shift range */
        assert shiftAmt >= 0 && shiftAmt < srcESize.nbits;

        /* shift = imm7 - srcESize.nbits */
        int imm7 = srcESize.nbits + shiftAmt;

        shiftByImmEncoding(ASIMDInstruction.USHLL, true, imm7, dst, src);
    }

    /**
     * C7.2.392 unsigned shift right (immediate) scalar.<br>
     *
     * <code>for i in 0..n-1 do dst[i] = src[i] >>> imm</code>
     *
     * @param eSize element size. Must be ElementSize.DoubleWord.
     * @param dst SIMD register.
     * @param src SIMD register.
     * @param shiftAmt shift right amount.
     */
    public void ushrSSI(ElementSize eSize, Register dst, Register src, int shiftAmt) {
        assert eSize == ElementSize.DoubleWord;
        assert dst.getRegisterCategory().equals(SIMD);
        assert src.getRegisterCategory().equals(SIMD);

        /* Accepted shift range */
        assert shiftAmt > 0 && shiftAmt <= eSize.nbits;

        /* shift = eSize.nbits * 2 - imm7 */
        int imm7 = eSize.nbits * 2 - shiftAmt;

        scalarShiftByImmEncoding(ASIMDInstruction.USHR, imm7, dst, src);
    }

    /**
     * C7.2.392 unsigned shift right (immediate) vector.<br>
     *
     * <code>dst = src >>> imm</code>
     *
     * @param size register size.
     * @param eSize element size. ElementSize.DoubleWord is only applicable when size is 128 (i.e.
     *            the operation is performed on more than one element).
     * @param dst SIMD register.
     * @param src SIMD register.
     * @param shiftAmt shift right amount.
     */
    public void ushrVVI(ASIMDSize size, ElementSize eSize, Register dst, Register src, int shiftAmt) {
        assert usesMultipleLanes(size, eSize);
        assert dst.getRegisterCategory().equals(SIMD);
        assert src.getRegisterCategory().equals(SIMD);

        /* Accepted shift range */
        assert shiftAmt > 0 && shiftAmt <= eSize.nbits;

        /* shift = eSize.nbits * 2 - imm7 */
        int imm7 = eSize.nbits * 2 - shiftAmt;

        shiftByImmEncoding(ASIMDInstruction.USHR, size, imm7, dst, src);
    }

    /**
     * C7.2.399 Unzip vectors (primary).
     * <p>
     * From the manual: "This instructions reads corresponding even-numbered vector elements from
     * the two source registers, starting at zero, places the result from the first source register
     * into consecutive elements in the lower half of a vector, and the result from the second
     * source register into consecutive elements in the upper half of a vector."
     *
     * @param dstSize register size of destination register. Note only half of this size will be
     *            used within the source registers.
     * @param eSize element size.
     * @param dst SIMD register.
     * @param src1 SIMD register.
     * @param src2 SIMD register.
     */
    public void uzp1VVV(ASIMDSize dstSize, ElementSize eSize, Register dst, Register src1, Register src2) {
        assert dst.getRegisterCategory().equals(SIMD);
        assert src1.getRegisterCategory().equals(SIMD);
        assert src2.getRegisterCategory().equals(SIMD);
        assert usesMultipleLanes(dstSize, eSize);

        permuteEncoding(ASIMDInstruction.UZP1, dstSize, eSize, dst, src1, src2);
    }

    /**
     * C7.2.400 Unzip vectors (secondary).
     * <p>
     * From the manual: "This instructions reads corresponding odd-numbered vector elements from the
     * two source registers, starting at zero, places the result from the first source register into
     * consecutive elements in the lower half of a vector, and the result from the second source
     * register into consecutive elements in the upper half of a vector."
     *
     * @param dstSize register size of destination register. Note only half of this size will be
     *            used within the source registers.
     * @param eSize element size.
     * @param dst SIMD register.
     * @param src1 SIMD register.
     * @param src2 SIMD register.
     */
    public void uzp2VVV(ASIMDSize dstSize, ElementSize eSize, Register dst, Register src1, Register src2) {
        assert dst.getRegisterCategory().equals(SIMD);
        assert src1.getRegisterCategory().equals(SIMD);
        assert src2.getRegisterCategory().equals(SIMD);
        assert usesMultipleLanes(dstSize, eSize);

        permuteEncoding(ASIMDInstruction.UZP2, dstSize, eSize, dst, src1, src2);
    }

    /**
     * C7.2.402 Extract narrow.<br>
     * <p>
     * From the manual: "This instruction reads each vector element from the source SIMD&FP
     * register, narrows each value to half the original width, and writes into the lower half of
     * the destination register..."
     *
     * @param dstESize destination element size. Cannot be ElementSize.DoubleWord. The source
     *            element size is twice this width.
     * @param dst SIMD register.
     * @param src SIMD register.
     */
    public void xtnVV(ElementSize dstESize, Register dst, Register src) {
        assert dst.getRegisterCategory().equals(SIMD);
        assert src.getRegisterCategory().equals(SIMD);
        assert dstESize != ElementSize.DoubleWord;

        twoRegMiscEncoding(ASIMDInstruction.XTN, false, elemSizeXX(dstESize), dst, src);
    }

    /**
     * C7.2.402 Extract narrow.<br>
     * <p>
     * From the manual: "This instruction reads each vector element from the source SIMD&FP
     * register, narrows each value to half the original width, and writes into the upper half of
     * the destination register..."
     *
     * @param dstESize destination element size. Cannot be ElementSize.DoubleWord. The source
     *            element size is twice this width.
     * @param dst SIMD register.
     * @param src SIMD register.
     */
    public void xtn2VV(ElementSize dstESize, Register dst, Register src) {
        assert dst.getRegisterCategory().equals(SIMD);
        assert src.getRegisterCategory().equals(SIMD);
        assert dstESize != ElementSize.DoubleWord;

        twoRegMiscEncoding(ASIMDInstruction.XTN, true, elemSizeXX(dstESize), dst, src);
    }

    /**
     * C7.2.403 Zip vectors (primary).
     * <p>
     * From the manual: "This instructions reads adjacent vector elements from the lower half of two
     * source registers as pairs, interleaves the pairs ... and writes the vector to the destination
     * register."
     *
     * @param dstSize register size of destination register. Note only half of this size will be
     *            used within the source registers.
     * @param eSize element size.
     * @param dst SIMD register.
     * @param src1 SIMD register.
     * @param src2 SIMD register.
     */
    public void zip1VVV(ASIMDSize dstSize, ElementSize eSize, Register dst, Register src1, Register src2) {
        assert dst.getRegisterCategory().equals(SIMD);
        assert src1.getRegisterCategory().equals(SIMD);
        assert src2.getRegisterCategory().equals(SIMD);
        assert usesMultipleLanes(dstSize, eSize);

        permuteEncoding(ASIMDInstruction.ZIP1, dstSize, eSize, dst, src1, src2);
    }

    /**
     * C7.2.404 Zip vectors (secondary).
     * <p>
     * From the manual: "This instructions reads adjacent vector elements from the upper half of two
     * source registers as pairs, interleaves the pairs ... and writes the vector to the destination
     * register."
     *
     * @param dstSize register size of destination register. Note only half of this size will be
     *            used within the source registers.
     * @param eSize element size.
     * @param dst SIMD register.
     * @param src1 SIMD register.
     * @param src2 SIMD register.
     */
    public void zip2VVV(ASIMDSize dstSize, ElementSize eSize, Register dst, Register src1, Register src2) {
        assert dst.getRegisterCategory().equals(SIMD);
        assert src1.getRegisterCategory().equals(SIMD);
        assert src2.getRegisterCategory().equals(SIMD);
        assert usesMultipleLanes(dstSize, eSize);

        permuteEncoding(ASIMDInstruction.ZIP2, dstSize, eSize, dst, src1, src2);
    }
}<|MERGE_RESOLUTION|>--- conflicted
+++ resolved
@@ -3036,7 +3036,7 @@
     /**
      * C7.2.391 Unsigned shift left long (immediate).<br>
      * <p>
-     * From the manual: " This instruction reads each vector element in the lower half of the source
+     * From the manual: "This instruction reads each vector element in the lower half of the source
      * SIMD&FP register, shifts the unsigned integer value left by the specified number of bits ...
      * The destination vector elements are twice as long as the source vector elements."
      *
@@ -3063,20 +3063,12 @@
     /**
      * C7.2.391 Unsigned shift left long (immediate).<br>
      * <p>
-<<<<<<< HEAD
      * From the manual: "This instruction reads each vector element in the upper half of the source
-=======
-     * From the manual: " This instruction reads each vector element in the upper half of the source
->>>>>>> 05f66b39
      * SIMD&FP register, shifts the unsigned integer value left by the specified number of bits ...
      * The destination vector elements are twice as long as the source vector elements."
      *
      * @param srcESize source element size. Cannot be ElementSize.DoubleWord. The destination
-<<<<<<< HEAD
      *            element size will be twice this width.
-=======
-     *            element size will be double this width.
->>>>>>> 05f66b39
      * @param dst SIMD register.
      * @param src SIMD register.
      * @param shiftAmt shift left amount.
