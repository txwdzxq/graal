--- conflicted
+++ resolved
@@ -84,12 +84,8 @@
 
 ### JavaScript and Node.js
 
-<<<<<<< HEAD
 As mentioned above, upon the installation completion, the `<graalvm>/bin` directory already includes the `js` launcher to run JavaScript programs.
 It can execute plain JavaScript code, both in REPL mode and by executing script files directly:
-=======
-GraalVM Enterprise can execute plain JavaScript code, both in REPL mode and by executing script files directly:
->>>>>>> 499638db
 ```shell
 $JAVA_HOME/bin/js
 > 1 + 2
