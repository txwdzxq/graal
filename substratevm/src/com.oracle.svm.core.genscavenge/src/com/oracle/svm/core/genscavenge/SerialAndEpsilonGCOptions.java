/*
 * Copyright (c) 2022, 2022, Oracle and/or its affiliates. All rights reserved.
 * DO NOT ALTER OR REMOVE COPYRIGHT NOTICES OR THIS FILE HEADER.
 *
 * This code is free software; you can redistribute it and/or modify it
 * under the terms of the GNU General Public License version 2 only, as
 * published by the Free Software Foundation.  Oracle designates this
 * particular file as subject to the "Classpath" exception as provided
 * by Oracle in the LICENSE file that accompanied this code.
 *
 * This code is distributed in the hope that it will be useful, but WITHOUT
 * ANY WARRANTY; without even the implied warranty of MERCHANTABILITY or
 * FITNESS FOR A PARTICULAR PURPOSE.  See the GNU General Public License
 * version 2 for more details (a copy is included in the LICENSE file that
 * accompanied this code).
 *
 * You should have received a copy of the GNU General Public License version
 * 2 along with this work; if not, write to the Free Software Foundation,
 * Inc., 51 Franklin St, Fifth Floor, Boston, MA 02110-1301 USA.
 *
 * Please contact Oracle, 500 Oracle Parkway, Redwood Shores, CA 94065 USA
 * or visit www.oracle.com if you need additional information or have any
 * questions.
 */
package com.oracle.svm.core.genscavenge;

import org.graalvm.collections.EconomicMap;
import org.graalvm.compiler.options.Option;
import org.graalvm.compiler.options.OptionKey;
import org.graalvm.compiler.options.OptionType;

import com.oracle.svm.core.SubstrateOptions;
import com.oracle.svm.core.option.HostedOptionKey;
import com.oracle.svm.core.option.NotifyGCRuntimeOptionKey;
import com.oracle.svm.core.option.RuntimeOptionKey;
import com.oracle.svm.core.util.InterruptImageBuilding;
import com.oracle.svm.core.util.UserError;

/** Common options that can be specified for both the serial and the epsilon GC. */
public final class SerialAndEpsilonGCOptions {
    @Option(help = "The maximum heap size as percent of physical memory. Serial and epsilon GC only.", type = OptionType.User) //
    public static final RuntimeOptionKey<Integer> MaximumHeapSizePercent = new NotifyGCRuntimeOptionKey<>(80, SerialAndEpsilonGCOptions::markAndCopyOrEpsilonGCOnly);

    @Option(help = "The maximum size of the young generation as a percentage of the maximum heap size. Serial and epsilon GC only.", type = OptionType.User) //
    public static final RuntimeOptionKey<Integer> MaximumYoungGenerationSizePercent = new NotifyGCRuntimeOptionKey<>(10, SerialAndEpsilonGCOptions::markAndCopyOrEpsilonGCOnly);

    @Option(help = "The size of an aligned chunk. Serial and epsilon GC only.", type = OptionType.Expert) //
<<<<<<< HEAD
    public static final HostedOptionKey<Long> AlignedHeapChunkSize = new HostedOptionKey<>(1L * 1024L * 1024L, SerialAndEpsilonGCOptions::markAndCopyOrEpsilonGCOnly) {
=======
    public static final HostedOptionKey<Long> AlignedHeapChunkSize = new HostedOptionKey<>(512 * 1024L, SerialAndEpsilonGCOptions::serialOrEpsilonGCOnly) {
>>>>>>> b26251a0
        @Override
        protected void onValueUpdate(EconomicMap<OptionKey<?>, Object> values, Long oldValue, Long newValue) {
            int multiple = 4096;
            UserError.guarantee(newValue > 0 && newValue % multiple == 0, "%s value must be a multiple of %d.", getName(), multiple);
        }
    };

    /*
     * This should be a fraction of the size of an aligned chunk, else large small arrays will not
     * fit in an aligned chunk.
     */
<<<<<<< HEAD
    @Option(help = "The size at or above which an array will be allocated in its own unaligned chunk. 0 implies (AlignedHeapChunkSize / 8). Serial and epsilon GC only.", type = OptionType.Expert) //
    public static final HostedOptionKey<Long> LargeArrayThreshold = new HostedOptionKey<>(0L, SerialAndEpsilonGCOptions::markAndCopyOrEpsilonGCOnly);
=======
    @Option(help = "The size at or above which an array will be allocated in its own unaligned chunk. Serial and epsilon GC only.", type = OptionType.Expert) //
    public static final HostedOptionKey<Long> LargeArrayThreshold = new HostedOptionKey<>(0L, SerialAndEpsilonGCOptions::serialOrEpsilonGCOnly);
>>>>>>> b26251a0

    @Option(help = "Fill unused memory chunks with a sentinel value. Serial and epsilon GC only.", type = OptionType.Debug) //
    public static final HostedOptionKey<Boolean> ZapChunks = new HostedOptionKey<>(false, SerialAndEpsilonGCOptions::markAndCopyOrEpsilonGCOnly);

    @Option(help = "Before use, fill memory chunks with a sentinel value. Serial and epsilon GC only.", type = OptionType.Debug) //
    public static final HostedOptionKey<Boolean> ZapProducedHeapChunks = new HostedOptionKey<>(false, SerialAndEpsilonGCOptions::markAndCopyOrEpsilonGCOnly);

    @Option(help = "After use, Fill memory chunks with a sentinel value. Serial and epsilon GC only.", type = OptionType.Debug) //
    public static final HostedOptionKey<Boolean> ZapConsumedHeapChunks = new HostedOptionKey<>(false, SerialAndEpsilonGCOptions::markAndCopyOrEpsilonGCOnly);

    @Option(help = "Bytes that can be allocated before (re-)querying the physical memory size. Serial and epsilon GC only.", type = OptionType.Debug) //
    public static final HostedOptionKey<Long> AllocationBeforePhysicalMemorySize = new HostedOptionKey<>(1L * 1024L * 1024L, SerialAndEpsilonGCOptions::markAndCopyOrEpsilonGCOnly);

    @Option(help = "Number of bytes at the beginning of each heap chunk that are not used for payload data, i.e., can be freely used as metadata by the heap chunk provider. Serial and epsilon GC only.", type = OptionType.Debug) //
    public static final HostedOptionKey<Integer> HeapChunkHeaderPadding = new HostedOptionKey<>(0, SerialAndEpsilonGCOptions::markAndCopyOrEpsilonGCOnly);

    private SerialAndEpsilonGCOptions() {
    }

    private static void markAndCopyOrEpsilonGCOnly(OptionKey<?> optionKey) {
        if (!SubstrateOptions.useMarkAndCopyOrEpsilonGC()) {
            throw new InterruptImageBuilding(
                            "The option '" + optionKey.getName() +
                                            "' can only be used together with the serial ('--gc=serial'), parallel ('--gc=parallel'), or the epsilon garbage collector ('--gc=epsilon').");
        }
    }
}<|MERGE_RESOLUTION|>--- conflicted
+++ resolved
@@ -45,11 +45,7 @@
     public static final RuntimeOptionKey<Integer> MaximumYoungGenerationSizePercent = new NotifyGCRuntimeOptionKey<>(10, SerialAndEpsilonGCOptions::markAndCopyOrEpsilonGCOnly);
 
     @Option(help = "The size of an aligned chunk. Serial and epsilon GC only.", type = OptionType.Expert) //
-<<<<<<< HEAD
-    public static final HostedOptionKey<Long> AlignedHeapChunkSize = new HostedOptionKey<>(1L * 1024L * 1024L, SerialAndEpsilonGCOptions::markAndCopyOrEpsilonGCOnly) {
-=======
-    public static final HostedOptionKey<Long> AlignedHeapChunkSize = new HostedOptionKey<>(512 * 1024L, SerialAndEpsilonGCOptions::serialOrEpsilonGCOnly) {
->>>>>>> b26251a0
+    public static final HostedOptionKey<Long> AlignedHeapChunkSize = new HostedOptionKey<>(512 * 1024L, SerialAndEpsilonGCOptions::markAndCopyOrEpsilonGCOnly) {
         @Override
         protected void onValueUpdate(EconomicMap<OptionKey<?>, Object> values, Long oldValue, Long newValue) {
             int multiple = 4096;
@@ -61,13 +57,8 @@
      * This should be a fraction of the size of an aligned chunk, else large small arrays will not
      * fit in an aligned chunk.
      */
-<<<<<<< HEAD
-    @Option(help = "The size at or above which an array will be allocated in its own unaligned chunk. 0 implies (AlignedHeapChunkSize / 8). Serial and epsilon GC only.", type = OptionType.Expert) //
+    @Option(help = "The size at or above which an array will be allocated in its own unaligned chunk. Serial and epsilon GC only.", type = OptionType.Expert) //
     public static final HostedOptionKey<Long> LargeArrayThreshold = new HostedOptionKey<>(0L, SerialAndEpsilonGCOptions::markAndCopyOrEpsilonGCOnly);
-=======
-    @Option(help = "The size at or above which an array will be allocated in its own unaligned chunk. Serial and epsilon GC only.", type = OptionType.Expert) //
-    public static final HostedOptionKey<Long> LargeArrayThreshold = new HostedOptionKey<>(0L, SerialAndEpsilonGCOptions::serialOrEpsilonGCOnly);
->>>>>>> b26251a0
 
     @Option(help = "Fill unused memory chunks with a sentinel value. Serial and epsilon GC only.", type = OptionType.Debug) //
     public static final HostedOptionKey<Boolean> ZapChunks = new HostedOptionKey<>(false, SerialAndEpsilonGCOptions::markAndCopyOrEpsilonGCOnly);
