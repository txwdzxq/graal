--- conflicted
+++ resolved
@@ -38,18 +38,14 @@
 
 /** Common options that can be specified for both the serial and the epsilon GC. */
 public final class SerialAndEpsilonGCOptions {
-    @Option(help = "The maximum heap size as percent of physical memory. Serial and epsilon GC only.", type = OptionType.User) //
+    @Option(help = "The maximum heap size as percent of physical memory. Serial, parallel, and epsilon GC only.", type = OptionType.User) //
     public static final RuntimeOptionKey<Integer> MaximumHeapSizePercent = new NotifyGCRuntimeOptionKey<>(80, SerialAndEpsilonGCOptions::markAndCopyOrEpsilonGCOnly);
 
-    @Option(help = "The maximum size of the young generation as a percentage of the maximum heap size. Serial and epsilon GC only.", type = OptionType.User) //
+    @Option(help = "The maximum size of the young generation as a percentage of the maximum heap size. Serial, parallel, and epsilon GC only.", type = OptionType.User) //
     public static final RuntimeOptionKey<Integer> MaximumYoungGenerationSizePercent = new NotifyGCRuntimeOptionKey<>(10, SerialAndEpsilonGCOptions::markAndCopyOrEpsilonGCOnly);
 
-    @Option(help = "The size of an aligned chunk. Serial and epsilon GC only.", type = OptionType.Expert) //
-<<<<<<< HEAD
-    public static final HostedOptionKey<Long> AlignedHeapChunkSize = new HostedOptionKey<>(1L * 1024L * 1024L, SerialAndEpsilonGCOptions::markAndCopyOrEpsilonGCOnly) {
-=======
-    public static final HostedOptionKey<Long> AlignedHeapChunkSize = new HostedOptionKey<>(512 * 1024L, SerialAndEpsilonGCOptions::serialOrEpsilonGCOnly) {
->>>>>>> a59e5385
+    @Option(help = "The size of an aligned chunk. Serial, parallel, and epsilon GC only.", type = OptionType.Expert) //
+    public static final HostedOptionKey<Long> AlignedHeapChunkSize = new HostedOptionKey<>(512 * 1024L, SerialAndEpsilonGCOptions::markAndCopyOrEpsilonGCOnly) {
         @Override
         protected void onValueUpdate(EconomicMap<OptionKey<?>, Object> values, Long oldValue, Long newValue) {
             int multiple = 4096;
@@ -61,27 +57,22 @@
      * This should be a fraction of the size of an aligned chunk, else large small arrays will not
      * fit in an aligned chunk.
      */
-<<<<<<< HEAD
-    @Option(help = "The size at or above which an array will be allocated in its own unaligned chunk. 0 implies (AlignedHeapChunkSize / 8). Serial and epsilon GC only.", type = OptionType.Expert) //
+    @Option(help = "The size at or above which an array will be allocated in its own unaligned chunk. Serial, parallel, and epsilon GC only.", type = OptionType.Expert) //
     public static final HostedOptionKey<Long> LargeArrayThreshold = new HostedOptionKey<>(0L, SerialAndEpsilonGCOptions::markAndCopyOrEpsilonGCOnly);
-=======
-    @Option(help = "The size at or above which an array will be allocated in its own unaligned chunk. Serial and epsilon GC only.", type = OptionType.Expert) //
-    public static final HostedOptionKey<Long> LargeArrayThreshold = new HostedOptionKey<>(0L, SerialAndEpsilonGCOptions::serialOrEpsilonGCOnly);
->>>>>>> a59e5385
 
-    @Option(help = "Fill unused memory chunks with a sentinel value. Serial and epsilon GC only.", type = OptionType.Debug) //
+    @Option(help = "Fill unused memory chunks with a sentinel value. Serial, parallel, and epsilon GC only.", type = OptionType.Debug) //
     public static final HostedOptionKey<Boolean> ZapChunks = new HostedOptionKey<>(false, SerialAndEpsilonGCOptions::markAndCopyOrEpsilonGCOnly);
 
-    @Option(help = "Before use, fill memory chunks with a sentinel value. Serial and epsilon GC only.", type = OptionType.Debug) //
+    @Option(help = "Before use, fill memory chunks with a sentinel value. Serial, parallel, and epsilon GC only.", type = OptionType.Debug) //
     public static final HostedOptionKey<Boolean> ZapProducedHeapChunks = new HostedOptionKey<>(false, SerialAndEpsilonGCOptions::markAndCopyOrEpsilonGCOnly);
 
-    @Option(help = "After use, Fill memory chunks with a sentinel value. Serial and epsilon GC only.", type = OptionType.Debug) //
+    @Option(help = "After use, Fill memory chunks with a sentinel value. Serial, parallel, and epsilon GC only.", type = OptionType.Debug) //
     public static final HostedOptionKey<Boolean> ZapConsumedHeapChunks = new HostedOptionKey<>(false, SerialAndEpsilonGCOptions::markAndCopyOrEpsilonGCOnly);
 
-    @Option(help = "Bytes that can be allocated before (re-)querying the physical memory size. Serial and epsilon GC only.", type = OptionType.Debug) //
+    @Option(help = "Bytes that can be allocated before (re-)querying the physical memory size. Serial, parallel, and epsilon GC only.", type = OptionType.Debug) //
     public static final HostedOptionKey<Long> AllocationBeforePhysicalMemorySize = new HostedOptionKey<>(1L * 1024L * 1024L, SerialAndEpsilonGCOptions::markAndCopyOrEpsilonGCOnly);
 
-    @Option(help = "Number of bytes at the beginning of each heap chunk that are not used for payload data, i.e., can be freely used as metadata by the heap chunk provider. Serial and epsilon GC only.", type = OptionType.Debug) //
+    @Option(help = "Number of bytes at the beginning of each heap chunk that are not used for payload data, i.e., can be freely used as metadata by the heap chunk provider. Serial, parallel, and epsilon GC only.", type = OptionType.Debug) //
     public static final HostedOptionKey<Integer> HeapChunkHeaderPadding = new HostedOptionKey<>(0, SerialAndEpsilonGCOptions::markAndCopyOrEpsilonGCOnly);
 
     private SerialAndEpsilonGCOptions() {
