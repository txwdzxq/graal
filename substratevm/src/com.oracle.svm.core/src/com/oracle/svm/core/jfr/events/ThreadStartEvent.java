--- conflicted
+++ resolved
@@ -38,14 +38,8 @@
 public class ThreadStartEvent {
 
     @Uninterruptible(reason = "Accesses a JFR buffer.")
-<<<<<<< HEAD
-    public static void emit(IsolateThread isolateThread) {
-        SubstrateJVM svm = SubstrateJVM.get();
-        if (SubstrateJVM.isRecording() && svm.isEnabled(JfrEvent.ThreadStart) && !svm.isCurrentThreadExcluded()) {
-=======
     public static void emit(Thread thread) {
         if (JfrEvent.ThreadStart.shouldEmit()) {
->>>>>>> 74db4491
             JfrNativeEventWriterData data = StackValue.get(JfrNativeEventWriterData.class);
             JfrNativeEventWriterDataAccess.initializeThreadLocalNativeBuffer(data);
 
