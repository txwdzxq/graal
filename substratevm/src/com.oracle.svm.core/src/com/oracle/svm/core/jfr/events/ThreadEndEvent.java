--- conflicted
+++ resolved
@@ -36,13 +36,8 @@
 public class ThreadEndEvent {
 
     @Uninterruptible(reason = "Accesses a JFR buffer.")
-<<<<<<< HEAD
-    public static void emit(IsolateThread isolateThread) {
-        if (SubstrateJVM.isRecording() && SubstrateJVM.get().isEnabled(JfrEvent.ThreadEnd) && !SubstrateJVM.get().isCurrentThreadExcluded()) {
-=======
     public static void emit(Thread thread) {
         if (JfrEvent.ThreadEnd.shouldEmit()) {
->>>>>>> 74db4491
             JfrNativeEventWriterData data = StackValue.get(JfrNativeEventWriterData.class);
             JfrNativeEventWriterDataAccess.initializeThreadLocalNativeBuffer(data);
 
