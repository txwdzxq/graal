--- conflicted
+++ resolved
@@ -43,17 +43,12 @@
         if (!HasJfrSupport.get()) {
             return;
         }
-
-<<<<<<< HEAD
-        if (SubstrateJVM.isRecording() && SubstrateJVM.get().isEnabled(JfrEvent.ExecuteVMOperation) && !SubstrateJVM.get().isCurrentThreadExcluded()) {
-=======
         emit0(vmOperation, requestingThreadId, startTicks);
     }
 
     @Uninterruptible(reason = "Accesses a JFR buffer.")
     private static void emit0(VMOperation vmOperation, long requestingThreadId, long startTicks) {
         if (JfrEvent.ExecuteVMOperation.shouldEmit()) {
->>>>>>> 74db4491
             JfrNativeEventWriterData data = StackValue.get(JfrNativeEventWriterData.class);
             JfrNativeEventWriterDataAccess.initializeThreadLocalNativeBuffer(data);
 
