/*
 * Copyright (c) 2012, 2017, Oracle and/or its affiliates. All rights reserved.
 * DO NOT ALTER OR REMOVE COPYRIGHT NOTICES OR THIS FILE HEADER.
 *
 * This code is free software; you can redistribute it and/or modify it
 * under the terms of the GNU General Public License version 2 only, as
 * published by the Free Software Foundation.  Oracle designates this
 * particular file as subject to the "Classpath" exception as provided
 * by Oracle in the LICENSE file that accompanied this code.
 *
 * This code is distributed in the hope that it will be useful, but WITHOUT
 * ANY WARRANTY; without even the implied warranty of MERCHANTABILITY or
 * FITNESS FOR A PARTICULAR PURPOSE.  See the GNU General Public License
 * version 2 for more details (a copy is included in the LICENSE file that
 * accompanied this code).
 *
 * You should have received a copy of the GNU General Public License version
 * 2 along with this work; if not, write to the Free Software Foundation,
 * Inc., 51 Franklin St, Fifth Floor, Boston, MA 02110-1301 USA.
 *
 * Please contact Oracle, 500 Oracle Parkway, Redwood Shores, CA 94065 USA
 * or visit www.oracle.com if you need additional information or have any
 * questions.
 */
package com.oracle.svm.hosted.meta;

import static com.oracle.svm.core.util.VMError.shouldNotReachHere;
import static com.oracle.svm.core.util.VMError.unimplemented;

import java.lang.annotation.Annotation;
import java.lang.reflect.Executable;
import java.lang.reflect.Type;
import java.util.Collections;
import java.util.List;

import org.graalvm.collections.Pair;
import org.graalvm.compiler.debug.DebugContext;
import org.graalvm.compiler.debug.JavaMethodContext;
import org.graalvm.compiler.nodes.StructuredGraph;

import com.oracle.graal.pointsto.constraints.UnsupportedFeatureException;
import com.oracle.graal.pointsto.infrastructure.GraphProvider;
import com.oracle.graal.pointsto.infrastructure.OriginalMethodProvider;
import com.oracle.graal.pointsto.infrastructure.WrappedJavaMethod;
import com.oracle.graal.pointsto.meta.AnalysisMethod;
import com.oracle.graal.pointsto.meta.HostedProviders;
import com.oracle.graal.pointsto.results.StaticAnalysisResults;
import com.oracle.svm.core.SubstrateUtil;
import com.oracle.svm.core.annotate.AlwaysInline;
import com.oracle.svm.core.annotate.StubCallingConvention;
import com.oracle.svm.core.deopt.Deoptimizer;
import com.oracle.svm.core.meta.SharedMethod;
import com.oracle.svm.core.util.VMError;
import com.oracle.svm.hosted.code.CompilationInfo;

import jdk.vm.ci.meta.Constant;
import jdk.vm.ci.meta.ConstantPool;
import jdk.vm.ci.meta.ExceptionHandler;
import jdk.vm.ci.meta.JavaMethod;
import jdk.vm.ci.meta.JavaType;
import jdk.vm.ci.meta.LineNumberTable;
import jdk.vm.ci.meta.Local;
import jdk.vm.ci.meta.LocalVariableTable;
import jdk.vm.ci.meta.ResolvedJavaMethod;
import jdk.vm.ci.meta.ResolvedJavaType;
import jdk.vm.ci.meta.Signature;
import jdk.vm.ci.meta.SpeculationLog;

public class HostedMethod implements SharedMethod, WrappedJavaMethod, GraphProvider, JavaMethodContext, Comparable<HostedMethod>, OriginalMethodProvider {

    public static final String METHOD_NAME_DEOPT_SUFFIX = "**";

    public final AnalysisMethod wrapped;

    private final HostedType holder;
    private final Signature signature;
    private final ConstantPool constantPool;
    private final ExceptionHandler[] handlers;
    protected StaticAnalysisResults staticAnalysisResults;
    protected int vtableIndex = -1;
    private SpecializationReason specializationReason;

    /**
     * The address offset of the compiled code relative to the code of the first method in the
     * buffer.
     */
    private int codeAddressOffset;
    private boolean codeAddressOffsetValid;
    private boolean compiled;

    /**
     * All concrete methods that can actually be called when calling this method. This includes all
     * overridden methods in subclasses, as well as this method if it is non-abstract.
     */
    protected HostedMethod[] implementations;

    public final CompilationInfo compilationInfo;
    private final LocalVariableTable localVariableTable;

    private final String uniqueShortName;

    public HostedMethod(HostedUniverse universe, AnalysisMethod wrapped, HostedType holder, Signature signature, ConstantPool constantPool, ExceptionHandler[] handlers, HostedMethod deoptOrigin) {
        this.wrapped = wrapped;
        this.holder = holder;
        this.signature = signature;
        this.constantPool = constantPool;
        this.handlers = handlers;
        this.compilationInfo = new CompilationInfo(this, deoptOrigin);
        this.uniqueShortName = SubstrateUtil.uniqueShortName(this);
        this.specializationReason = SpecializationReason.create();

        LocalVariableTable newLocalVariableTable = null;
        if (wrapped.getLocalVariableTable() != null) {
            try {
                Local[] origLocals = wrapped.getLocalVariableTable().getLocals();
                Local[] newLocals = new Local[origLocals.length];
                for (int i = 0; i < newLocals.length; ++i) {
                    Local origLocal = origLocals[i];
                    JavaType origType = origLocal.getType();
                    if (!universe.contains(origType)) {
                        throw new UnsupportedFeatureException("No HostedType for given AnalysisType");
                    }
                    HostedType newType = universe.lookup(origType);
                    newLocals[i] = new Local(origLocal.getName(), newType, origLocal.getStartBCI(), origLocal.getEndBCI(), origLocal.getSlot());
                }
                newLocalVariableTable = new LocalVariableTable(newLocals);
            } catch (UnsupportedFeatureException e) {
                newLocalVariableTable = null;
            }
        }
        localVariableTable = newLocalVariableTable;
    }

    public HostedMethod cloneSpecialized(HostedUniverse universe, List<Pair<HostedMethod, Integer>> context) {
        StaticAnalysisResults profilingInfo = getProfilingInfo();
        StaticAnalysisResults profilingInfoCopy = new StaticAnalysisResults(profilingInfo.getCodeSize(), profilingInfo.getParameterTypeProfiles(), profilingInfo.getResultTypeProfile(),
                        profilingInfo.firstBytecodeEntry());
        HostedMethod copy = new HostedMethod(universe, wrapped, getDeclaringClass(), signature, constantPool, getExceptionHandlers(), this.compilationInfo.getDeoptOrigin());
        copy.staticAnalysisResults = profilingInfoCopy;
        StructuredGraph graph = this.compilationInfo.getGraph();
        StructuredGraph graphCopy = graph.cloneSpecialized(copy);
        copy.compilationInfo.setGraph(graphCopy);
        copy.specializationReason = SpecializationReason.create(context);
        assert copy.vtableIndex == -1;
        // isParsed will be set as false but doesnt seem to have any impact since we are already
        // past that point in the compilation pipeline
        return copy;
    }

    @Override
    public HostedMethod[] getImplementations() {
        return implementations;
    }

    public String getQualifiedName() {
        return wrapped.getQualifiedName();
    }

    public void setCodeAddressOffset(int address) {
        assert isCompiled();
        codeAddressOffset = address;
        codeAddressOffsetValid = true;
    }

    /**
     * Returns the address offset of the compiled code relative to the code of the first method in
     * the buffer.
     */
    public int getCodeAddressOffset() {
        if (!codeAddressOffsetValid) {
            throw VMError.shouldNotReachHere(format("%H.%n(%p)") + ": has no code address offset set.");
        }
        return codeAddressOffset;
    }

    public boolean isCodeAddressOffsetValid() {
        return codeAddressOffsetValid;
    }

    public void setCompiled() {
        this.compiled = true;
    }

    public boolean isCompiled() {
        return compiled;
    }

    public String getUniqueShortName() {
        return uniqueShortName;
    }

    /*
     * Release compilation related information.
     */
    public void clear() {
        compilationInfo.clear();
        staticAnalysisResults = null;
    }

    @Override
    public boolean hasCodeOffsetInImage() {
        throw unimplemented();
    }

    @Override
    public int getCodeOffsetInImage() {
        throw unimplemented();
    }

    @Override
    public int getDeoptOffsetInImage() {
        HostedMethod deoptTarget = compilationInfo.getDeoptTargetMethod();
        int result = 0;
        if (deoptTarget != null && deoptTarget.isCodeAddressOffsetValid()) {
            result = deoptTarget.getCodeAddressOffset();
            assert result != 0;
        } else if (compilationInfo.isDeoptTarget()) {
            result = getCodeAddressOffset();
            assert result != 0;
        }
        return result;
    }

    @Override
    public AnalysisMethod getWrapped() {
        return wrapped;
    }

    @Override
    public Parameter[] getParameters() {
        return wrapped.getParameters();
    }

    @Override
    public boolean isDeoptTarget() {
        return compilationInfo.isDeoptTarget();
    }

    @Override
    public boolean canDeoptimize() {
        return compilationInfo.canDeoptForTesting();
    }

    public boolean hasVTableIndex() {
        return vtableIndex != -1;
    }

    @Override
    public int getVTableIndex() {
        assert vtableIndex != -1;
        return vtableIndex;
    }

    @Override
    public Deoptimizer.StubType getDeoptStubType() {
        Deoptimizer.DeoptStub stubAnnotation = getAnnotation(Deoptimizer.DeoptStub.class);
        if (stubAnnotation != null) {
            return stubAnnotation.stubType();
        }
        return Deoptimizer.StubType.NoDeoptStub;
    }

    /**
     * Returns true if this method is a native entry point, i.e., called from C code. The method
     * must not be called from Java code then.
     */
    @Override
    public boolean isEntryPoint() {
        return wrapped.isEntryPoint();
    }

    @Override
    public boolean hasCalleeSavedRegisters() {
        return StubCallingConvention.Utils.hasStubCallingConvention(this);
    }

    @Override
    public String getName() {
        if (compilationInfo.isDeoptTarget()) {
            return wrapped.getName() + METHOD_NAME_DEOPT_SUFFIX;
        }
        return wrapped.getName();
    }

    @Override
    public Signature getSignature() {
        return signature;
    }

    @Override
    public StructuredGraph buildGraph(DebugContext debug, ResolvedJavaMethod method, HostedProviders providers, Purpose purpose) {
        return wrapped.buildGraph(debug, method, providers, purpose);
    }

    @Override
    public boolean allowRuntimeCompilation() {
        return wrapped.allowRuntimeCompilation();
    }

    @Override
    public byte[] getCode() {
        return wrapped.getCode();
    }

    @Override
    public int getCodeSize() {
        return wrapped.getCodeSize();
    }

    @Override
    public HostedType getDeclaringClass() {
        return holder;
    }

    @Override
    public int getMaxLocals() {
        return wrapped.getMaxLocals();
    }

    @Override
    public int getMaxStackSize() {
        return wrapped.getMaxStackSize();
    }

    @Override
    public int getModifiers() {
        return wrapped.getModifiers();
    }

    @Override
    public boolean isSynthetic() {
        return wrapped.isSynthetic();
    }

    @Override
    public boolean isVarArgs() {
        return wrapped.isVarArgs();
    }

    @Override
    public boolean isBridge() {
        return wrapped.isBridge();
    }

    @Override
    public boolean isClassInitializer() {
        return wrapped.isClassInitializer();
    }

    @Override
    public boolean isConstructor() {
        return wrapped.isConstructor();
    }

    @Override
    public boolean canBeStaticallyBound() {
        return implementations.length == 1 && implementations[0].equals(this);
    }

    @Override
    public ExceptionHandler[] getExceptionHandlers() {
        return handlers;
    }

    @Override
    public StackTraceElement asStackTraceElement(int bci) {
        return wrapped.asStackTraceElement(bci);
    }

    @Override
    public StaticAnalysisResults getProfilingInfo() {
        return staticAnalysisResults;
    }

    @Override
    public StaticAnalysisResults getProfilingInfo(boolean includeNormal, boolean includeOSR) {
        return staticAnalysisResults;
    }

    @Override
    public ConstantPool getConstantPool() {
        return constantPool;
    }

    @Override
    public Annotation[] getAnnotations() {
        return wrapped.getAnnotations();
    }

    @Override
    public Annotation[] getDeclaredAnnotations() {
        return wrapped.getDeclaredAnnotations();
    }

    @Override
    public <T extends Annotation> T getAnnotation(Class<T> annotationClass) {
        return wrapped.getAnnotation(annotationClass);
    }

    @Override
    public Annotation[][] getParameterAnnotations() {
        return wrapped.getParameterAnnotations();
    }

    @Override
    public Type[] getGenericParameterTypes() {
        return wrapped.getGenericParameterTypes();
    }

    @Override
    public boolean canBeInlined() {
        return !hasNeverInlineDirective();
    }

    @Override
    public boolean hasNeverInlineDirective() {
        return wrapped.hasNeverInlineDirective();
    }

    @Override
    public boolean shouldBeInlined() {
        return getAnnotation(AlwaysInline.class) != null;
    }

    @Override
    public LineNumberTable getLineNumberTable() {
        return wrapped.getLineNumberTable();
    }

    @Override
    public String toString() {
        return "HostedMethod<" + format("%h.%n") + " -> " + wrapped.toString() + ">";
    }

    @Override
    public LocalVariableTable getLocalVariableTable() {
        return localVariableTable;
    }

    @Override
    public void reprofile() {
        throw unimplemented();
    }

    @Override
    public boolean isInVirtualMethodTable(ResolvedJavaType resolved) {
        /*
         * This method is used by Graal to decide if method-based inlining guards are possible. As
         * long as getEncoding() is unimplemented, this method needs to return false.
         */
        return false;
    }

    @Override
    public Constant getEncoding() {
        throw unimplemented();
    }

    @Override
    public boolean isDefault() {
        throw unimplemented();
    }

    @Override
    public SpeculationLog getSpeculationLog() {
        throw shouldNotReachHere();
    }

    @Override
    public JavaMethod asJavaMethod() {
        return this;
    }

    @Override
    public int hashCode() {
        return wrapped.hashCode();
    }

    @Override
    public int compareTo(HostedMethod other) {
        if (this.equals(other)) {
            return 0;
        }

        /*
         * Sort deoptimization targets towards the end of the code cache. They are rarely executed,
         * and we do not want a deoptimization target as the first method (because offset 0 means no
         * deoptimization target available).
         */
        int result = Boolean.compare(this.compilationInfo.isDeoptTarget(), other.compilationInfo.isDeoptTarget());

        if (result == 0) {
            result = this.getDeclaringClass().compareTo(other.getDeclaringClass());
        }
        if (result == 0) {
            result = this.getName().compareTo(other.getName());
        }
        if (result == 0) {
            result = this.getSignature().getParameterCount(false) - other.getSignature().getParameterCount(false);
        }
        if (result == 0) {
            for (int i = 0; i < this.getSignature().getParameterCount(false); i++) {
                result = ((HostedType) this.getSignature().getParameterType(i, null)).compareTo((HostedType) other.getSignature().getParameterType(i, null));
                if (result != 0) {
                    break;
                }
            }
        }
        if (result == 0) {
            result = ((HostedType) this.getSignature().getReturnType(null)).compareTo((HostedType) other.getSignature().getReturnType(null));
        }
<<<<<<< HEAD
        if (result == 0) {
            result = this.specializationReason.compareTo(other.specializationReason);
        }
        assert result != 0;
=======
        /*
         * Note that the result can still be 0 at this point: with class substitutions or incomplete
         * classpath, two separate methods can have the same signature. Not ordering such methods is
         * fine. GR-32976 should remove the sorting altogether.
         */
>>>>>>> 96b8aaee
        return result;
    }

    @Override
    public Executable getJavaMethod() {
        return OriginalMethodProvider.getJavaMethod(getDeclaringClass().universe.getSnippetReflection(), wrapped);
    }
<<<<<<< HEAD

    @Override
    public boolean hasJavaMethod() {
        return OriginalMethodProvider.hasJavaMethod(getDeclaringClass().universe.getSnippetReflection(), wrapped);
    }

    static class SpecializationReason implements Comparable<SpecializationReason> {
        List<Pair<HostedMethod, Integer>> context;
        Reason reason;

        private SpecializationReason(List<Pair<HostedMethod, Integer>> context, Reason reason) {
            this.context = context;
            this.reason = reason;
        }

        public static SpecializationReason create() {
            return new SpecializationReason(Collections.emptyList(), Reason.NONE);
        }

        public static SpecializationReason create(List<Pair<HostedMethod, Integer>> context) {
            assert context != null;
            return new SpecializationReason(context, Reason.HOT_METHOD);
        }

        @Override
        public int compareTo(SpecializationReason o) {
            int result = Math.max(Math.min(context.size() - o.context.size(), 1), -1);
            if (result != 0) {
                return result;
            }
            for (int i = 0; i < context.size(); i++) {
                int bci1 = context.get(i).getRight();
                int bci2 = o.context.get(i).getRight();
                result = Math.max(Math.min(bci1 - bci2, 1), -1);
                if (result == 0) {
                    HostedMethod m1 = context.get(i).getLeft();
                    HostedMethod m2 = o.context.get(i).getLeft();
                    result = m1.compareTo(m2);
                }
                if (result != 0) {
                    break;
                }
            }
            assert result != 0;
            return result;
        }

        enum Reason {
            NONE,
            HOT_METHOD
        }
    }
=======
>>>>>>> 96b8aaee
}<|MERGE_RESOLUTION|>--- conflicted
+++ resolved
@@ -509,30 +509,22 @@
         if (result == 0) {
             result = ((HostedType) this.getSignature().getReturnType(null)).compareTo((HostedType) other.getSignature().getReturnType(null));
         }
-<<<<<<< HEAD
+
         if (result == 0) {
             result = this.specializationReason.compareTo(other.specializationReason);
         }
-        assert result != 0;
-=======
+
         /*
          * Note that the result can still be 0 at this point: with class substitutions or incomplete
          * classpath, two separate methods can have the same signature. Not ordering such methods is
          * fine. GR-32976 should remove the sorting altogether.
          */
->>>>>>> 96b8aaee
         return result;
     }
 
     @Override
     public Executable getJavaMethod() {
         return OriginalMethodProvider.getJavaMethod(getDeclaringClass().universe.getSnippetReflection(), wrapped);
-    }
-<<<<<<< HEAD
-
-    @Override
-    public boolean hasJavaMethod() {
-        return OriginalMethodProvider.hasJavaMethod(getDeclaringClass().universe.getSnippetReflection(), wrapped);
     }
 
     static class SpecializationReason implements Comparable<SpecializationReason> {
@@ -581,6 +573,4 @@
             HOT_METHOD
         }
     }
-=======
->>>>>>> 96b8aaee
 }