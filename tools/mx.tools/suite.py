--- conflicted
+++ resolved
@@ -4,13 +4,8 @@
     "defaultLicense" : "GPLv2-CPE",
 
     "groupId" : "org.graalvm.tools",
-<<<<<<< HEAD
-    "version" : "1.0.0-rc15",
-    "release" : True,
-=======
     "version" : "1.0.0-rc16",
     "release" : False,
->>>>>>> 0cd3aa15
     "url" : "http://openjdk.java.net/projects/graal",
     "developer" : {
       "name" : "Truffle and Graal developers",
