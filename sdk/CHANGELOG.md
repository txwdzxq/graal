# GraalVM SDK Changelog

This changelog summarizes major changes between GraalVM SDK versions. The main focus is on APIs exported by GraalVM SDK.

## Version 24.1.0
* GR-51177 Enable random offsets of runtime compiled function entry points for the UNTRUSTED polyglot sandbox policy.
* GR-51962 Added the system property `polyglot.engine.userResourceCache`, which enables embedders to override the default location of the resources cache folder for polyglot applications running on the JVM. By default, the resources cache folder is located in the `org.graalvm.polyglot` directory within the OS specific cache folder in the user's home directory. The main rationale behind this override is to accommodate applications running in containers where the user's home directory may not be writable.
* GR-51402 Improved Polyglot guest function to host interface proxies to infer the expected return type from the corresponding type argument (`R`) of the generic target type (e.g. `BiFunction<T,U,R>`).
* GR-53699 `RuntimeOptions.listDescriptors` and `getDescriptor` also returns graal compiler options (if any) that could already be accessed through `RuntimeOptions.get` and `set`.
* GR-54310 Removed disabled-by-default class-path isolation feature if polyglot is used from the class-path. The option `-Dpolyglotimpl.DisableClassPathIsolation` has no longer any effect.
* GR-49484 Added `PolyglotException.StackFrame.getBytecodeIndex()` which allows to access the internal bytecode index that the language uses to identify an execution location. 
<<<<<<< HEAD
* GR-47956 Added the option `engine.InterpreterCallStackHeadRoom` to protect against stack overflow in the middle of a guest method execution in the interpreter. For the UNTRUSTED polyglot sandbox policy, the value for the option is computed automatically based on the value of the mandatory option `sanbdox.MaxASTDepth`. The option is available only in the AOT mode.
=======
* GR-48481: It is now possible to depend on platform-specific Maven artifacts when using polyglot isolates. The `-isolate` Maven artifacts remain platform-independent. However, if platform specific builds are required, consider adding a platform specific suffix to the Maven artifact name, such as `-isolate-linux-amd64`. The reduced binary size of platform specific dependencies can improve build times and reduce the distribution size of your application. For more details, see [Embedding Languages](https://www.graalvm.org/latest/reference-manual/embed-languages/#polyglot-isolates).
* GR-48481: The Python language is now available as a polyglot isolate.
>>>>>>> 9b3f0eea

## Version 24.0.0
* (GR-49334) Deprecated the `FileSystems#allowLanguageHomeAccess()` method and introduced `FileSystem#allowInternalResourceAccess()` as a replacement. To ensure compatibility, both methods now provide support for language homes and internal resources.
* (GR-49386) Added `Value#readBuffer(long, byte[], int, int)` to enable bulk reads of buffers into byte arrays.
* (GR-49386) Added the ability to use `Value#as(ByteSequence.class)` to map guest language byte buffers (`Value#hasBufferElements()`) to the read-only `ByteSequence` interface in order to access the bytes without copying the guest language buffer.
* (GR-49386) Custom implementations of `ByteSequence`, like the values returned by `ByteSequence.create(byte[])`, are now interpreted by guest languages as buffers.
* (GR-38404) Added the ability to use `Value#as(Collection.class)` to map guest language arrays (`Value#hasArrayElements()`) to the `Collection` interface in order to access the array elements without copying the guest language array.
* (GR-50682) The Truffle languages and instrument implementations are now loaded exclusively using the context class loader if it is set and Truffle is found there. If the context class loader is not set or Truffle is not found, then the system class loader is used instead. Previously, the context and system class loader were used to load Truffle languages and instruments which causes issues if the context class loader does not delegate to the system class loader and classes are loaded from both. Context class loaders that do not delegate to the system class loader are commonly used to implement hot-reload functionality.


## Version 23.1.0
* (GR-43819) The GraalVM SDK was split into several more fine-grained modules. The use of the graalvm-sdk module is now deprecated. Please update your Maven and module dependencies accordingly. Note that all APIs remain compatible. The following new modules are available:
	* `org.graalvm.nativeimage` A framework that allows to customize native image generation.
	* `org.graalvm.polyglot´: A framework that allows to embed polyglot language implementations in Java.
	* `org.graalvm.word`: A low-level framework for machine-word-sized values in Java.
	* `org.graalvm.collections`: A collections framework for GraalVM components.
	Old Maven configuration:
    ```xml
    <dependency>
      <groupId>org.graalvm.sdk</groupId>
      <artifactId>graal-sdk</artifactId>
      <version>${graalvm.version}</version>
    </dependency>
    ```
    New Maven configuration:
    ```xml
    <dependency>
      <groupId>org.graalvm.sdk</groupId>
      <artifactId>nativeimage</artifactId>
      <version>${graalvm.version}</version>
    </dependency>
    <dependency>
      <groupId>org.graalvm.polyglot</groupId>
      <artifactId>polyglot</artifactId>
      <version>${graalvm.version}</version>
    </dependency>
    <dependency>
      <groupId>org.graalvm.sdk</groupId>
      <artifactId>word</artifactId>
      <version>${graalvm.version}</version>
    </dependency>
    <dependency>
      <groupId>org.graalvm.sdk</groupId>
      <artifactId>collections</artifactId>
      <version>${graalvm.version}</version>
    </dependency>
    ```
* (GR-43819) The `org.graalvm.polyglot` package and module is no longer contained in the boot module of a GraalVM JDK. Please depend on `org.graalvm.polyglot:polyglot` using Maven instead.
* (GR-47917) Added class-path isolation if polyglot is used from the class-path. At class initialization time and if polyglot is used from the class-path then the polyglot implementation spawns a module class loader with the polyglot runtime and language implementations. This allows to use an optimized runtime even if languages and polyglot are used from the class-path. Note that for best performance, it is recommended to load polyglot and the languages from the module-path.
* (GR-43819) Removed the deprecated APIs in `org.graalvm.nativeimage.RuntimeOptions` and added a new replacement API.
* (GR-46556) Provide [documentation and example code](https://www.graalvm.org/latest/reference-manual/embed-languages/#compatibility-with-jsr-223-scriptengine) on how to use Truffle languages via the ScriptEngine API. The example code can be inlined and modified for testing, we still recommend to use the Polyglot API for full control over embeddings.
* (GR-45896) JLine3 upgrade from 3.16 to 3.23. The JLine3 bundle that is used is customized and contains only `jline3-reader`, `jline3-terminal`, and `jline3-builtins` JLine3 components.
* (GR-44222) Polyglot contexts and engines now print a warning when deprecated options were used. To resolve this migrate the option using the deprecation instructions or set the `engine.WarnOptionDeprecation` to `false` to suppress this warning. It is recommended to prefer migration over suppression whenever possible. 
* (GR-46345) Added `Engine#copyResources(Path, String...)` to unpack the specified language and instrument resources into the target directory. This method is designed for creating pre-built installations of internal resources, specifically for standalone applications.
* (GR-36213) Added `HostAccess.Builder#useModuleLookup(Lookup)` to allow guest applications to access host classes from named modules. Passing `MethodHandles#lookup()` from a named module is the intended usage.
* (GR-48133) Native Image API: Added ability to promote jars from the class-path to the module-path in the native image driver. Use `ForceOnModulePath = ${module-name}`. Promoting a module to the module-path is equivalent to specifying it on the module-path in combination with exporting the module using `--add-modules ${module-name}` to the unnamed module.

## Version 23.0.0
* (GR-26758) Added the [TraceLimits](https://www.graalvm.org/reference-manual/embed-languages/sandbox-resource-limits#determining-sandbox-resource-limits) option to the Truffle Sandbox to measure a guest application's resource consumption and obtain realistic sandbox parameters.
* (GR-25849) (GR-41634) Added a new way to configure the IO access using the new class `IOAccess`. The IO access configuration determines how a guest language can access the host IO. The `IOAccess` class provides a predefined configuration to [disable](https://www.graalvm.org/sdk/javadoc/org/graalvm/polyglot/io/IOAccess.html#NONE) host IO access, or to [enable](https://www.graalvm.org/sdk/javadoc/org/graalvm/polyglot/io/IOAccess.html#ALL) full host IO access. A custom configuration can be created using an IOAccess [builder](https://www.graalvm.org/sdk/javadoc/org/graalvm/polyglot/io/IOAccess.html#newBuilder--).
* Deprecated `Context.Builder#allowIO(boolean)` To migrate, use `builder.allowIO(IOAccess.ALL)` to enable unrestricted IO operations on the host system, or `builder.allowIO(IOAccess.NONE)` to disable IO operations.
* Deprecated `Context.Builder#fileSystem(FileSystem)`. To migrate, use `builder.allowIO(IOAccess.newBuilder().fileSystem(fileSystem).build())`.
* Added automatic copying of language resources for embedding Truffle languages in native image. Documentation available [here](https://www.graalvm.org/reference-manual/embed-languages/#build-native-executables-from-polyglot-applications).
* (GR-41716) Added `HostAccess.Builder.allowMutableTargetMappings(HostAccess.MutableTargetMapping[])` to explicitly enable type coercion from guest objects to mutable Java host objects such as `java.util.Map` or `java.util.List`.
* (GR-42876) Added [FileSystem#newFileSystem](https://www.graalvm.org/sdk/javadoc/org/graalvm/polyglot/io/FileSystem.html#newFileSystem-java.nio.file.FileSystem-) creating a polyglot FileSystem for given Java NIO FileSystem.
* (GR-43820) Deprecated `org.graalvm.nativeimage.RuntimeOptions#getOptions` methods and `org.graalvm.nativeimage.RuntimeOptions.OptionClass` enum. These elements were mistakenly made API and will be removed in a future version. If your codebase depends on any of these please let us know.
* (GR-43997) Introduced the `LockFreePool` concurrent collection, and change the `LockFreePrefixTree` API to allow custom allocation policies.
* (GR-25539) Added `Value#fitsInBigInteger()` and `Value#asBigInteger()` to access guest or host number values that fit into `java.math.BigInteger` without loss of precision. `Value.as(BigInteger.class)` is also supported for such values. 
* (GR-25539) (potentially breaking-change) By default, all host values of type `java.lang.BigInteger` will now be interpreted as number values (`Value.isNumber()`). Previously, they were not interpreted as numbers. In order to restore the old behavior set `HostAccess.Builder.allowBigIntegerNumberAccess(boolean)` to false. Note that language support for interpreting numbers that do not fit into long values may vary. Some languages, like JavaScript, may require explicit conversions of host big integers. Other languages, like Ruby or Python can use big integers without explicit conversion. The same applies to values passed across guest languages.
* (GR-30473) Added the [SandboxPolicy](https://www.graalvm.org/sdk/javadoc/org/graalvm/polyglot/SandboxPolicy.html) that presets and validates context or engine configurations to make them suitable as a code sandbox. The policy is set by passing it to the [Engine.Builder#sandbox(SandboxPolicy)](https://www.graalvm.org/sdk/javadoc/org/graalvm/polyglot/Engine.Builder.html#sandbox-org.graalvm.polyglot.SandboxPolicy-) or [Context.Builder#sandbox(SandboxPolicy)](https://www.graalvm.org/sdk/javadoc/org/graalvm/polyglot/Context.Builder.html#sandbox-org.graalvm.polyglot.SandboxPolicy-) builder method.
* (GR-30473) For each SandboxPolicy a predefined host access policy was added:
    * [CONSTRAINED](https://www.graalvm.org/sdk/javadoc/org/graalvm/polyglot/HostAccess.html#CONSTRAINED) satisfies the `SandboxPolicy#CONSTRAINED` requirements. This host access is the default value for a Context with `SandboxPolicy#CONSTRAINED`.
    * [ISOLATED](https://www.graalvm.org/sdk/javadoc/org/graalvm/polyglot/HostAccess.html#ISOLATED) satisfies the `SandboxPolicy#ISOLATED` requirements. This host access is the default value for a Context with `SandboxPolicy#ISOLATED`.
    * [UNTRUSTED](https://www.graalvm.org/sdk/javadoc/org/graalvm/polyglot/HostAccess.html#UNTRUSTED) satisfies the `SandboxPolicy#UNTRUSTED` requirements. This host access is the default value for a Context with `SandboxPolicy#UNTRUSTED`.

## Version 22.3.0
* (GR-39852) Native Image API: Added FieldValueTransformer API
* (GR-35358) Added `Context.Builder.allowInnerContextOptions(boolean)` which allows the context to spawn inner contexts and modify and override language options. The default value for this privilege is set depending `Context.Builder.allowAllPrivilages(boolean)` is set or not. Do not enable this privilege in security sensitive scenarios.
* (GR-40198) Introduce public API for programmatic JNI / Resource / Proxy / Serialization registration from Feature classes during the image build.
* (GR-38909) Added Native Image com.oracle.svm.core.annotate annotation classes (@Alias, @TargetClass, @Substitute, ...).

## Version 22.2.0
* (GR-38925) Added `Value.hasMetaParents() and Value.getMetaParents()` that allow lookup of the hierarchy of parents for meta objects (e.g. super class or implemented interface of Java classes).
* (GR-38351) Added [FileSystem#allowLanguageHomeAccess](https://www.graalvm.org/sdk/javadoc/org/graalvm/polyglot/io/FileSystem.html#allowLanguageHomeAccess-org.graalvm.polyglot.io.FileSystem-) returning a `FileSystem` that forwards access to files in the language home to the default file system.
* (GR-38351) Added [FileSystem#newReadOnlyFileSystem](https://www.graalvm.org/sdk/javadoc/org/graalvm/polyglot/io/FileSystem.html#newReadOnlyFileSystem-org.graalvm.polyglot.io.FileSystem-) returning a read-only decorator for the given file system.
* Changed the behavior of [`Context.close()`](https://www.graalvm.org/sdk/javadoc/org/graalvm/polyglot/Context.html#close--) (as well as `Context.close(false)` which is equivalent). In case the context was cancelled during the close operation or the context was exited during the close operation at request of the guest application, or it was already cancelled or exited before the close operation begins,
the close operation throws a [`PolyglotException`](https://www.graalvm.org/sdk/javadoc/org/graalvm/polyglot/PolyglotException) with [`PolyglotException.isCancelled()`](https://www.graalvm.org/sdk/javadoc/org/graalvm/polyglot/PolyglotException#isCancelled--) or [`PolyglotException.isExit()`](https://www.graalvm.org/sdk/javadoc/org/graalvm/polyglot/PolyglotException#isExit--), respectively, equal to `true`.
* (GR-29138)(EE-only) Added the ability to spawn a native-image isolate for a each `Engine` or `Context` in a native launcher or library.  This feature was previously supported only for the JVM deployment (GR-22699).
* Added [HostAccess.Builder.allowAccessInheritance](https://www.graalvm.org/sdk/javadoc/org/graalvm/polyglot/HostAccess.Builder.html#allowAccessInheritance-boolean-) to inherit access to methods that have been explicitly exported in an interface or superclass vs. only explicitly vetted method implementations (e.g. via `@HostAccess.Export`).
* Made `HostAccess.Builder.allowAccessInheritance(false)` the default. This restricts the set of accessible methods and might break existing code. To restore the previous behavior of `HostAccess.EXPLICIT`, you can use `HostAccess.newBuilder(HostAccess.EXPLICIT).allowAccessInheritance(true).build()`.
* Added List#add support for polyglot values that are mapped to java.util.List.

## Version 22.1.0
* Changed the default [`Object` target type mapping (`Value.as(Object.class)`)](https://www.graalvm.org/sdk/javadoc/org/graalvm/polyglot/Value.html#as-java.lang.Class-) for values that have both array elements and members from `Map` to `List`.
  Note: This is an incompatible change. Embedders relying on the dynamic type `Map` after a `Object` target type coercion will have to migrate their code.
  The previous behavior can be restored using a custom [target type mapping](https://www.graalvm.org/sdk/javadoc/org/graalvm/polyglot/HostAccess.Builder.html#targetTypeMapping-java.lang.Class-java.lang.Class-java.util.function.Predicate-java.util.function.Function-), e.g.:
  ```java
  HostAccess access = HostAccess.newBuilder(HostAccess.EXPLICIT)
          .targetTypeMapping(Value.class, Object.class, v -> v.hasMembers() && v.hasArrayElements(), v -> v.as(Map.class))
          .build();
  try (Context c = Context.newBuilder().hostAccess(access).build()) {
      // run application
  }
  ```
* (GR-35010) Added API for Truffle Languages (`Language#getWebsite()`) and Instruments (`Instrument#getWebsite()`) to provide website information.
* (GR-33851) Dropped Java 8 support.

## Version 22.0.0
* (GR-31170) Native Image API: Added `WINDOWS_AARCH64` Platform.
* (GR-33657) Native Image API: Added `CEntryPoint#include` attribute which can be used to controll if the entry point should be automatically added to the shared library.
* (GR-22699)(EE-only) Added the ability to spawn a native-image isolate for a each `Engine` or `Context` by calling `Context.Builder.option("engine.SpawnIsolate", "true")`.  This enables heap isolation between the host and guest applications. Using isolates improves security, startup and warmup time of polyglot languages. In this mode, calls between host and guest are more costly as they need to cross a native boundary. It is recommended to use the `HostAccess.SCOPED` policy with this mode to avoid strong cyclic references between host and guest. This mode is experimental in this release and only supported for a limited set of languages. 

## Version 21.3.0
* Added the ability to share values between contexts. Please see  `Context.Builder.allowValueSharing(boolean)` for further details. 
* (GR-20286) Polyglot API: Added support for scoped values in guest-to-host callbacks. [Scoped values](https://www.graalvm.org/reference-manual/embed-languages/#controlling-host-callback-parameter-scoping) are automatically released when the callback returns. They can be configured in `HostAccess`.

## Version 21.2.0
* `AllowVMInspection` is enabled in the native launchers, `SIGQUIT` can be used to generate thread dumps. Performance counters are disabled by default, they can be enabled in the graalvm enterprise by the `--vm.XX:+UsePerfData` option.
* Changed behavior of `Value.as(TypeLiteral<Function<Object, Object>>).apply()`: When the function is called with an `Object[]` argument, it is passed through as a single argument rather than an array of arguments.
* Updated the required JVMCI version for Polyglot Embeddings in this release. All GraalVM JDK versions (8, 11, 16) already contain the updated JVMCI version and there is no further action required. If you are using a different JDK than GraalVM and you have configured the Graal compiler on the upgrade module path you will need one of the following JDK versions that include [JDK-8264016](https://bugs.openjdk.java.net/browse/JDK-8264016) for full compatibility:

  * Other JDK 11: Oracle JDK 11.0.13 (2021-10-19), OpenJDK is still to be determined.
  * Other JDK 16: No current plans to update JVMCI.
  * Other JDK 17: The new JVMCI version is already integrated into early access builds.

  If your JVMCI version is outdated you will be able to use GraalVM embeddings, but forced context cancellation (`Context.close(true)`) and interrupt (`Context.interrupt(Duration)`) will throw an error. We recommend the following workarounds:

  * Do not use forced context cancellation or interrupt. All other features are still supported.
  * Switch to the fallback runtime by removing graal.jar from the upgrade-module-path. Note that this will significantly worsen performance and should only be a last resort.
  * Wait with upgrading to 21.2 until the JDK version has support for the new JVMCI version.

## Version 21.1.0
* Added new methods  in `Value` for interacting with buffer-like objects:
    * Added `Value.hasBufferElements()` that returns  `true` if this object supports buffer messages.
    * Added `Value.isBufferWritable()` that returns `true` if this object supports writing buffer elements.
    * Added `Value.getBufferSize()` to return the size of this buffer.
    * Added `Value.readBufferByte(long)`, `Value.readBufferShort(ByteOrder, long)`, `Value.readBufferInt(ByteOrder, long)`, `Value.readBufferLong(ByteOrder, long)`, `Value.readBufferFloat(ByteOrder, long)`  and `Value.readBufferDouble(ByteOrder, long)` to read a primitive from this buffer at the given index.
    * Added `Value.writeBufferByte(long, byte)`, `Value.writeBufferShort(ByteOrder, long, short)`, `Value.writeBufferInt(ByteOrder, long, int)`, `Value.writeBufferLong(ByteOrder, long, long)`, `Value.writeBufferFloat(ByteOrder, long, float)`  and `Value.writeBufferDouble(ByteOrder, long, double)` to write a primitive in this buffer at the given index (supported only if `Value.isBufferWritable()` returns `true`).
* Added `Value` methods supporting iterables and iterators:
    * Added `hasIterator()` specifying that the `Value` is an iterable.
    * Added `getIterator()` to return the iterator for an iterable `Value`.
    * Added `isIterator()`  specifying that the `Value` is an iterator.
    * Added `hasIteratorNextElement()`  to test that the iterator `Value` has more elements to return by calling the `getIteratorNextElement()` method.
    * Added `getIteratorNextElement()` to return the current iterator element.
* Added `HostAccess.Builder.allowIterableAccess()` to allow the guest application to access Java `Iterables` as values with iterators (true by default for `HostAccess.ALL` and `HostAccess.Builder.allowListAccess(true)`, false otherwise).
* Added `HostAccess.Builder.allowIteratorAccess()` to allow the guest application to access Java `Iterators` (true by default for `HostAccess.ALL`, `HostAccess.Builder.allowListAccess(true)` and `HostAccess.Builder.allowIterableAccess(true)`,  false otherwise).
* Added `ProxyIterable` and `ProxyIterator` to proxy iterable and iterator guest values.
* Added `Value` methods supporting hash maps:
    * Added `hasHashEntries()` specifying that the `Value` provides hash entries.
    * Added `getHashSize()` to return hash entries count.
    * Added `hasHashEntry(Object)` specifying that the mapping for the specified key exists.
    * Added `getHashValue(Object)` returning the value for the specified key.
    * Added `getHashValueOrDefault(Object, Object)` returning the value for the specified key or a default value if the mapping for given key does not exist.
    * Added `putHashEntry(Object, Object)` associating the specified value with the specified key.
    * Added `removeHashEntry(Object)` removing the mapping for a given key.
    * Added `getHashEntriesIterator()` returning a hash entries iterator.
    * Added `getHashKeysIterator()` returning a hash keys iterator.
    * Added `getHashValuesIterator()` returning a hash values iterator.
* Added `HostAccess.Builder.allowMapAccess(boolean)` to allow the guest application to access Java `Map` as values with hash entries (true by default for `HostAccess.ALL`, false otherwise).
* Added `ProxyHashMap` to proxy map guest values.
* When `HostAccess.Builder.allowMapAccess(boolean)` is enabled the Java `HashMap.Entry` is interpreted as a guest value with two array elements.
* Added `Context.safepoint()` to manually poll thread local of a polyglot context while a host method is executed. For example, this allows the context to check for potential interruption or cancellation.
* `Value.putMember(String, Object)` now throws `UnsupportedOperationException` instead of `IllegalArgumentException` if the member is not writable.
* `Value.removeMember(String)` now throws `UnsupportedOperationException` instead of returning `false` if the member is not removable.
* `Value.invokeMember(String, Object...)` now throws `UnsupportedOperationException` instead of `IllegalArgumentException` if the member is not invokable.

## Version 21.0.0
* Added support for explicitly selecting a host method overload using the signature in the form of comma-separated fully qualified parameter type names enclosed by parentheses (e.g. `methodName(f.q.TypeName,java.lang.String,int,int[])`).
* Deprecated host method selection by JNI mangled signature, replaced by the aforementioned new form. Scheduled for removal in 21.2.

## Version 20.3.0
* Added a `log.file` option that allows redirection of all language, instrument or engine logging to a file. The handler configured with the `Context.Builder.logHandler` method has precedence over the new option.
* The option `-Dgraal.LogFile` is no longer inherited by the polyglot engine. Use the `log.file` option or configure a log handler instead.
* In host interop, `null` now adheres to Java semantics:
	* (Host interop's) `null` has no meta-object (e.g. `Value.getMetaObject()` returns `null`)
	* `Value.isMetaInstance(Object)` behaves like `instanceof` with respect to `null` (e.g. `null` is **NOT** an instance of any meta-object)
* Removed handling of `--jvm.*` and `--native.*` launcher options, which were deprecated since 1.0.0 RC14.
* Added the ability to specify a `TargetMappingPrecedence` of target type mappings for `HostAccess`  configurations that influence conversion order and precedence in relation to default  mappings and other target type mappings.
* Added `PolyglotException.isInterrupted()` to determine if an error was caused by an interruption of an application thread. The interrupted exceptions are no longer `PolyglotException.isCancelled()` but `PolyglotException.isInterrupted()`.
* All Truffle Graal runtime options (-Dgraal.) which were deprecated in GraalVM 20.1 are removed. The Truffle runtime options are no longer specified as Graal options (-Dgraal.). The Graal options must be replaced by corresponding engine options specified using [polyglot API](https://www.graalvm.org/sdk/javadoc/org/graalvm/polyglot/Engine.Builder.html#option-java.lang.String-java.lang.String-).
* Added `Engine.getCachedSources()` to return the sources that were previously cached by the engine.
* Added support a default `OptionType` for Java enums. `OptionType.defaultType(Class<?>)` is now always supported for `enum` classes.
* Added `Context.interrupt(Duration)` to interrupt a polyglot Context execution. The interrupt is non-destructive meaning that the polyglot Context can still be used for further execution.
* Added `Value.as(Class)` support for converting values to abstract host classes with a default constructor.
* Added `HostAccess.Builder.allowAllClassImplementations` to allow converting values to abstract host classes using `Value.as` and host interop (true by default for `HostAccess.ALL`, false otherwise).

## Version 20.2.0
* Added `-Dpolyglot.engine.AllowExperimentalOptions=true` to allow experimental options for all polyglot engines of a host VM. This system property is intended to be used for testing only and should not be enabled in production environments.
* Added [a factory method](https://www.graalvm.org/sdk/javadoc/org/graalvm/polyglot/io/FileSystem.html#newDefaultFileSystem--) creating a FileSystem based on the host Java NIO. The obtained instance can be used as a delegate in a decorating filesystem.
* Added `PolyglotException.isResourceExhausted()` to determine if an error was caused by a resource limit (e.g. OutOfMemoryError) that was exceeded.
* Added `Context.parse(Source)` to parse but not evaluate a source. Parsing a source allows to trigger e.g. syntax validation prior to executing the code.
* Added optional [FileSystem.isSameFile](https://www.graalvm.org/sdk/javadoc/org/graalvm/polyglot/io/FileSystem.html#isSameFile-java.nio.file.Path-java.nio.file.Path-java.nio.file.LinkOption...-) method testing if the given paths refer to the same physical file. The method can be overridden by the `FileSystem` implementer with a more efficient test.
* Added `EconomicMap.putIfAbsent(K, V)` to associate a value with the specified key if not already present in the map.

## Version 20.1.0
* The `PerformanceWarningsAreFatal` and `TracePerformanceWarnings` engine options take a comma separated list of performance warning types. Allowed warning types are `call` to enable virtual call warnings, `instanceof` to enable virtual instance of warnings and `store` to enables virtual store warnings. There are also `all` and `none` types to enable (disable) all performance warnings.
* The `<language-id>.home` system property that can be used in some development scenarios to specify a language's directory is deprecated. The `org.graalvm.language.<language-uid>.home` property should be used instead. Setting this new system property is reflected by the `HomeFinder` API.
* Added `CompilationFailureAction` engine option which deprecates `CompilationExceptionsArePrinted `, `CompilationExceptionsAreThrown`, `CompilationExceptionsAreFatal` and `PerformanceWarningsAreFatal` options.
* Added `TreatPerformanceWarningsAsErrors` engine option which deprecates the `PerformanceWarningsAreFatal` option. To replace the `PerformanceWarningsAreFatal` option use the `TreatPerformanceWarningsAsErrors` with `CompilationFailureAction` set to `ExitVM`.
* Added `bailout` into performance warning kinds used by `TracePerformanceWarnings`, `PerformanceWarningsAreFatal` and `CompilationExceptionsAreFatal` options.
* Added [OptionDescriptor.getDeprecationMessage](https://www.graalvm.org/sdk/javadoc/org/graalvm/options/OptionDescriptor.html#getDeprecationMessage--) returning the option deprecation reason. Added [OptionDescriptor.Builder.deprecationMessage()](https://www.graalvm.org/sdk/javadoc/org/graalvm/options/OptionDescriptor.Builder.html#deprecationMessage-java.lang.String-) to set the option deprecation reason.
* Added `Value.isMetaObject()`, `Value.getMetaQualifiedName()`, `Value.getMetaSimpleName()` and `Value.isMetaInstance(Object)` to allow language agnostic access to meta-objects like classes or types.  
* The result of `Value.getMetaObject()` will now return always [meta-objects](Value.isMetaObject). It is recommended but not required to change uses of meta-objects to use `Value.getMetaQualifiedName()` instead of `Value.toString()` to return a type name.
* Added [Context.Builder.hostClassLoader](https://www.graalvm.org/sdk/javadoc/org/graalvm/polyglot/Context.Builder.html#hostClassLoader-java.lang.ClassLoader-) to allow an embedder to specify a context ClassLoader for code execution.

## Version 20.0.0
* The deprecated `graalvm.home` and `graalvm.version` system properties have been removed, use the [HomeFinder](https://www.graalvm.org/sdk/javadoc/org/graalvm/home/HomeFinder.html) instead.
* Added `EventContext.createError` which allows to introduce guest application errors in execution listeners/nodes.
* Deprecated `Instrumenter.attachExecutionEventListener` and `ExecutionEventListener.onInputValue` as explicit input filters are not supported by event listeners. Use ExecutionEventNodes instead.
* Added [Context.Builder.currentWorkingDirectory](https://www.graalvm.org/sdk/javadoc/org/graalvm/polyglot/Context.Builder.html#currentWorkingDirectory-java.nio.file.Path-) to set the current working directory used by the guest application to resolve relative paths.
* The algorithm used to generate a unique [URI](https://www.graalvm.org/sdk/javadoc/org/graalvm/polyglot/Source.html#getURI--) for a `Source` built without an `URI` was changed to SHA-256.
* All Truffle Graal runtime options (-Dgraal.) will be deprecated with 20.1. The Truffle runtime options are no longer specified as Graal options (-Dgraal.). The Graal options must be replaced by corresponding engine options specified using [polyglot API](https://www.graalvm.org/sdk/javadoc/org/graalvm/polyglot/Engine.Builder.html#option-java.lang.String-java.lang.String-). The `TRUFFLE_STRICT_OPTION_DEPRECATION` environment variable can be used to detect usages of deprecated Graal options. When the `TRUFFLE_STRICT_OPTION_DEPRECATION` is set to `true` and the deprecated Graal option is used the engine throws a `PolyglotException` listing the used deprecated options and corresponding replacements.

## Version 19.3.0
* The default temporary directory can be configured by [FileSystem](http://www.graalvm.org/sdk/javadoc/org/graalvm/polyglot/io/FileSystem.html#getTempDirectory--).
* Added `org.graalvm.polyglot.ResourceLimits` that allows to specify context specific time and statement count execution limits.
* Added [HomeFinder](http://www.graalvm.org/sdk/javadoc/org/graalvm/home/HomeFinder.html), a utility class to find various paths of the running GraalVM.
* Contexts can now be closed if they are still explicitly entered using `Context.enter` on the current thread. This allows for simpler error recovery code.
* Added `Value.getContext()` to access the context a value is associated with.
* Added `org.graalvm.home.Version` version utility that allows to create, validate and compare GraalVM versions.
* Added Value API methods for interacting with exception objects: [Value#isException](http://www.graalvm.org/sdk/javadoc/org/graalvm/polyglot/Value.html#isException--) and [Value#throwException](http://www.graalvm.org/sdk/javadoc/org/graalvm/polyglot/Value.html#throwException--).
* Added target type mapping from exception objects to [PolyglotException](http://www.graalvm.org/sdk/javadoc/org/graalvm/polyglot/Value.html#as-java.lang.Class-).

## Version 19.2.0
* Added support for date, time, timezone and duration values in polyglot
	* Added methods to identify polyglot date, time, timezone and duration values in `Value`. See `Value.isDate`, `Value.isTime`, `Value.isTimeZone`, `Value.isDuration`.
	* Polyglot languages now interpret the `java.time` host values of type `LocalDate`, `LocalTime`, `LocalDateTime`, `ZonedDateTime`, `Instant`, `ZoneId` and `Duration`. They are mapped to the appropriate guest language types.
	* Added `ProxyDate`, `ProxyTime`, `ProxyTimeZone`, `ProxyInstant` and `ProxyDuration` to proxy date time and duration related guest values.
* Added `Context.Builder.timeZone(ZoneId)` to configure the default timezone of polyglot contexts.
* Added [OptionKey.mapOf](https://www.graalvm.org/truffle/javadoc/org/graalvm/options/OptionKey.html#mapOf) to group/accumulate key=value pairs for options whose keys are not known beforehand e.g. user-defined properties.
* Added ability to configure custom polyglot access configuration with `PolyglotAccess.newBuilder()`. It allows to configure fine-grained access control for polyglot bindings and between polyglot languages.

## Version 19.1.0
* Restricting guest languages from sub-process creation by [Context.Builder.allowCreateProcess](http://www.graalvm.org/sdk/javadoc/org/graalvm/polyglot/Context.Builder.html#allowCreateProcess-boolean-). Use `Context.newBuilder().allowCreateProcess(true)` to allow guest languages to create a new sub-process.
* Added a possibility to control sub-process creation using a custom [ProcessHandler](http://www.graalvm.org/sdk/javadoc/org/graalvm/polyglot/io/ProcessHandler.html) implementation. Use `Context.newBuilder().processHandler(handler)` to install a custom `ProcessHandler`.
* Restricting access to the host environment variables via [EnvironmentAccess](http://www.graalvm.org/sdk/javadoc/org/graalvm/polyglot/EnvironmentAccess.html) configurations. Use `EnvironmentAccess.INHERIT` to allow guest languages to read process environment variables.
* Deprecated `OptionValues#set`, [OptionValues](https://www.graalvm.org/sdk/javadoc/org/graalvm/options/OptionValues.html) should be read-only. If the value needs to be changed, it can be stored in the language or instrument and read from there.
* Removed deprecated `OptionCategory.DEBUG` (use `OptionCategory.INTERNAL` instead).
* The path separator can now be configured by [FileSystem](http://www.graalvm.org/sdk/javadoc/org/graalvm/polyglot/io/FileSystem.html#getPathSeparator--).

## Version 19.0.0
* `Value.as(Interface.class)` now requires interface classes to be annotated with `HostAccess.Implementable` in `EXPLICIT` host access mode. Added new APIs to configure implementable behavior in HostAccess.

## Version 1.0.0 RC16
* `--experimental-options` can now also be passed after polyglot options on the command line.
* `--version` changed default message to `IMPLEMENTATION-NAME (ENGINE-NAME GRAALVM-VERSION)`

## Version 1.0.0 RC15
* Renamed 'Graal SDK' to 'GraalVM SDK'
* Added optional [FileSystem.getMimeType](http://www.graalvm.org/sdk/javadoc/org/graalvm/polyglot/io/FileSystem.html#getMimeType-java.nio.file.Path-) and [FileSystem.getEncoding](http://www.graalvm.org/sdk/javadoc/org/graalvm/polyglot/io/FileSystem.html#getEncoding-java.nio.file.Path-) methods. These methods can be used by `FileSystem` implementer to provide file MIME type and encoding.
* Added a possibility to set an [encoding in Source builder](http://www.graalvm.org/sdk/javadoc/org/graalvm/polyglot/Source.Builder.html#encoding-java.nio.charset.Charset-)
* (**incompatible change**) Restricting access to the host language via [HostAccess](http://www.graalvm.org/sdk/javadoc/org/graalvm/polyglot/HostAccess.html) configurations. Use `Context.newBuilder().allowHostAccess(HostAccess.ALL)` to get previous behavior. Configurations that use `allowAllAccess(true)` are not affected by this incompatible change.
* Deprecated `Context.Builder.hostClassFilter` and added the new method `Context.Builder.allowHostClassLookup` as a replacement. The name was changed for clarity and now also accepts `null` to indicate that no host class lookup is allowed.
* (**incompatible change**) Restricting polyglot access for guest languages via [PolyglotAccess](http://www.graalvm.org/sdk/javadoc/org/graalvm/polyglot/PolyglotAccess.html) configurations. Use `Context.newBuilder().allowPolyglotAccess(PolyglotAccess.ALL)` to get previous behavior. Configurations that use `allowAllAccess(true)` are not affected by this incompatible change.
* Removed deprecated API class `ProxyPrimitive`.
* Started adding several options under `--engine` like `--engine.TraceCompilation`, which can also be set on the `Engine`. These options will progressively replace the `-Dgraal.*Truffle*` properties. The list can be seen by passing `--help:expert` to any language launcher.
* Experimental options now require `--experimental-options` on the command line to be passed to GraalVM language launchers, or [Context.Builder#allowExperimentalOptions](http://www.graalvm.org/sdk/javadoc/org/graalvm/polyglot/Context.Builder.html#allowExperimentalOptions-boolean-) and [Engine.Builder#allowExperimentalOptions](http://www.graalvm.org/sdk/javadoc/org/graalvm/polyglot/Engine.Builder.html#allowExperimentalOptions-boolean-) to be set in other scenarios.
* Added new API for target type mappings using the new HostAccess API.
* (**incompatible change**) Removed default lossy string coercions. Previous behavior can be restored using the following [snippets](https://github.com/oracle/graal/tree/master/truffle/src/com.oracle.truffle.api.test/src/com/oracle/truffle/api/test/examples/TargetMappings.java).

## Version 1.0.0 RC14
* Added [Context.Builder#allowExperimentalOptions](http://www.graalvm.org/sdk/javadoc/org/graalvm/polyglot/Context.Builder.html#allowExperimentalOptions-boolean-) to control whether experimental options can be passed to a Context.
* Added [Engine.Builder#allowExperimentalOptions](http://www.graalvm.org/sdk/javadoc/org/graalvm/polyglot/Engine.Builder.html#allowExperimentalOptions-boolean-) to control whether experimental instrument and engine options can be passed.
* Removed deprecated API class `ProxyPrimitive`.
* Restricting access (**incompatible change**) to host interop via [HostAccess](http://www.graalvm.org/sdk/javadoc/org/graalvm/polyglot/HostAccess.html) configurations. Use `Context.newBuilder().allowHostAccess(HostAccess.PUBLIC)` to get previous behavior.
* Restricting access (**incompatible change**) to the host language via [HostAccess](http://www.graalvm.org/sdk/javadoc/org/graalvm/polyglot/HostAccessPolicy.html) configurations. Use `Context.newBuilder().allowHostAccess(HostAccess.ALL)` to get previous behavior. Configurations that use `allowAllAccess(true)` are not affected by this incompatible change.
* Deprecated `Context.Builder.hostClassFilter` and added the new method `Context.Builder.allowHostClassLookup` as a replacement. The name was changed change for clarity and now also allows `null` values to indicate that no host class lookup is allowed.
* Deprecated `defaultValue` of `OptionType`. Default value of `OptionKey` is sufficient.
* `--vm.*` should now be used instead of `--native.*` or `--jvm.*` to pass VM options in GraalVM language launchers (the old style of option is still supported but deprecated and shows warnings on stderr). `--native` and `--jvm` should still be used to select the VM mode.
* `--jvm.help` or `--native.help` are deprecated in favor of `--help:vm`.

## Version 1.0.0 RC13
* [OptionCategory.DEBUG](https://www.graalvm.org/truffle/javadoc/org/graalvm/options/OptionCategory.html) has been renamed to `OptionCategory.INTERNAL` for clarity.
* Added `"static"` member to class objects that provides access to the class's static members.
* [OptionStability](https://www.graalvm.org/truffle/javadoc/org/graalvm/options/OptionStability.html) has been added for specifying the stability of an option.

## Version 1.0 RC11
* Added [SourceSection.hasLines()](http://www.graalvm.org/sdk/javadoc/org/graalvm/polyglot/SourceSection.html#hasLines--), [SourceSection.hasColumns()](http://www.graalvm.org/sdk/javadoc/org/graalvm/polyglot/SourceSection.html#hasColumns--) and [SourceSection.hasCharIndex()](http://www.graalvm.org/sdk/javadoc/org/graalvm/polyglot/SourceSection.html#hasCharIndex--) to distinguish which positions are defined and which are not.
* Added [FileSystem.getSeparator()](http://www.graalvm.org/sdk/javadoc/org/graalvm/polyglot/io/FileSystem.html#getSeparator--) to remove a dependency on NIO `FileSystem` for custom `Path` implementations.
* Added support for automatic string to primitive type conversion using the [Value API](http://www.graalvm.org/sdk/javadoc/org/graalvm/polyglot/Value.html#as-java.lang.Class-).

## Version 1.0 RC10
* Added [FileSystem.setCurrentWorkingDirectory](http://www.graalvm.org/sdk/javadoc/org/graalvm/polyglot/io/FileSystem.html#setCurrentWorkingDirectory-java.nio.file.Path-) method to set a current working directory for relative paths resolution in the polyglot FileSystem.

## Version 1.0 RC9
* Added a [Context.Builder.logHandler](http://www.graalvm.org/sdk/javadoc/org/graalvm/polyglot/Context.Builder.html#logHandler-java.io.OutputStream-) and [Engine.Builder.logHandler](http://www.graalvm.org/sdk/javadoc/org/graalvm/polyglot/Engine.Builder.html#logHandler-java.io.OutputStream-) methods to install a logging handler writing into a given `OutputStream`.
* `Value.asValue(Object)` now also works if no currently entered context is available.
* Primitives, host and `Proxy` values can now be shared between multiple context and engine instances. They no longer throw an `IllegalArgumentException` when shared. Primitive types are `Boolean`, `Byte`, `Short`, `Integer`, `Long`, `Float`, `Double`, `Character` and `String` of the `java.lang` package. Non primitive values originating from guest languages are not sharable.

## Version 1.0 RC8
* Added `MessageTransport` and `MessageEndpoint` to virtualize transport of messages to a peer URI.
* Added `Value.canInvokeMember()` and `Value.invokeMember()` to invoke a member of an object value.

## Version 1.0 RC7
* Graal SDK was relicensed from GPLv2 with CPE to Universal Permissive License (UPL).

## Version 1.0 RC6
* Added new `ByteSequence` utility to the IO package that is intended to be used as immutable byte sequence representation.
* Added support for byte based sources:
	* Byte based sources may be constructed using a `ByteSequence` or from a `File` or `URL`. Whether sources are interpreted as character or byte based sources depends on the specified language.
	* `Source.hasBytes()` and `Source.hasCharacters()` may be used to find out whether a source is character or byte based.
	* Byte based sources throw an `UnsupportedOperationException` if methods that access characters, line numbers or column numbers.
	* Added `Source.getBytes()` to access the contents of byte based sources.
* Added support for MIME types to sources:
	* MIME types can now be assigned using `Source.Builder.mimeType(String)` to sources in addition to the target language.
	* The MIME type of a source allows languages support different kinds of input.
	* `Language` instances allow access to the default and supported MIME types using `Language.getMimeTypes()` and `Language.getDefaultMimeType()`.
	* MIME types are automatically detected if the source is constructed from a `File` or `URL` if it is not specified explicitly.
	* Deprecated `Source.getInputStream()`. Use `Source.getCharacters()` or `Source.getBytes()` instead.
* Context methods now consistently throw `IllegalArgumentException` instead of `IllegalStateException` for unsupported sources or missing / inaccessible languages.
* Added `Engine.findHome()` to find the GraalVM home folder.

## Version 1.0 RC5
* `PolyglotException.getGuestObject()` now returns `null` to indicate that no exception object is available instead of returning a `Value` instance that returns `true` for `isNull()`.
* Added new [execution listener](http://www.graalvm.org/sdk/javadoc/org/graalvm/polyglot/management/ExecutionListener.html) API that allows for simple, efficient and fine grained introspection of executed code.

## Version 1.0 RC3

* Added support for [logging](http://www.graalvm.org/sdk/javadoc/org/graalvm/polyglot/Context.Builder.html#logHandler-java.util.logging.Handler-) in Truffle languages and instruments.

## Version 1.0 RC2
* Added `Value.asValue(Object)` to convert a Java object into its value representation using the currently entered context.
* Added `Context.getCurrent()` to lookup the current context to allow Java methods called by a Graal guest language to evaluate additional code in the current context.
* Removed deprecated `Context.exportSymbol` and `Context.importSymbol`.
* Removed deprecated `Source.getCode`.
* The code cache for sources is now weak. Code can be garbage collected if a source is no longer referenced but the Context or Engine is still active.
* Added `Source.Builder.cached(boolean)` to configure caching behavior by source.

## Version 1.0 RC1
* Added Context.Builder#allowHostClassLoading to allow loading of new classes by the guest language.
* Added `Value.getSourceLocation()` to find a function `SourceSection`.

## Version 0.33
* Expose Runtime name as Engine#getImplementationName();
* Deprecate Context#exportSymbol, Context#importSymbol, Context#lookup use Context#getBindings, Context#getPolyglotBindings instead.
* Remove deprecated API Engine#getLanguage, Engine#getInstrument.
* Remove deprecated Language#isHost.
* Deprecate ProxyPrimitive without replacement.
* Added Context.Builder#allAccess that allows to declare that a context has all access by default, also for new access rights.

## Version 0.31

* Added Value#as(Class) and Value.as(TypeLiteral) to convert to Java types.
* Added Context#asValue(Object) to convert Java values back to the polyglot Value representation.
* Added Value#isProxyObject() and Value#asProxyObject().

## Version 0.29

* Introduced Context.enter() and Context.leave() that allows explicitly entering and leaving the context to improve performance of performing many simple operations.
* Introduced Value.executeVoid to allow execution of functions more efficiently if not return value is expected.


## Version 0.26

* Initial revision of the polyglot API introduced.
* Initial revision of the native image API introduced.
* Initial revision of the options API introduced.<|MERGE_RESOLUTION|>--- conflicted
+++ resolved
@@ -9,12 +9,9 @@
 * GR-53699 `RuntimeOptions.listDescriptors` and `getDescriptor` also returns graal compiler options (if any) that could already be accessed through `RuntimeOptions.get` and `set`.
 * GR-54310 Removed disabled-by-default class-path isolation feature if polyglot is used from the class-path. The option `-Dpolyglotimpl.DisableClassPathIsolation` has no longer any effect.
 * GR-49484 Added `PolyglotException.StackFrame.getBytecodeIndex()` which allows to access the internal bytecode index that the language uses to identify an execution location. 
-<<<<<<< HEAD
 * GR-47956 Added the option `engine.InterpreterCallStackHeadRoom` to protect against stack overflow in the middle of a guest method execution in the interpreter. For the UNTRUSTED polyglot sandbox policy, the value for the option is computed automatically based on the value of the mandatory option `sanbdox.MaxASTDepth`. The option is available only in the AOT mode.
-=======
 * GR-48481: It is now possible to depend on platform-specific Maven artifacts when using polyglot isolates. The `-isolate` Maven artifacts remain platform-independent. However, if platform specific builds are required, consider adding a platform specific suffix to the Maven artifact name, such as `-isolate-linux-amd64`. The reduced binary size of platform specific dependencies can improve build times and reduce the distribution size of your application. For more details, see [Embedding Languages](https://www.graalvm.org/latest/reference-manual/embed-languages/#polyglot-isolates).
 * GR-48481: The Python language is now available as a polyglot isolate.
->>>>>>> 9b3f0eea
 
 ## Version 24.0.0
 * (GR-49334) Deprecated the `FileSystems#allowLanguageHomeAccess()` method and introduced `FileSystem#allowInternalResourceAccess()` as a replacement. To ensure compatibility, both methods now provide support for language homes and internal resources.
